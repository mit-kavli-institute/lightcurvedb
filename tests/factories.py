--- conflicted
+++ resolved
@@ -334,7 +334,6 @@
     )
 
 
-<<<<<<< HEAD
 quat_params = {
     'min_value': -1.0,
     'max_value': 1.0,
@@ -360,7 +359,8 @@
         floats(**quat_params)
     )
     return ret
-=======
+
+
 @define_strategy
 def bls(make_lc=True):
     if make_lc:
@@ -390,5 +390,4 @@
             sr=floats(),
             period_inv_transit=floats()
         )
-    )
->>>>>>> c45280bf
+    )