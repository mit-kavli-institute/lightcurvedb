from hypothesis import strategies as st, given, settings, note
from lightcurvedb.models import Orbit
from .strategies import frame_types, orbits, frames, orbit_frames
from .fixtures import db_conn, clear_all


@settings(deadline=None)
@given(st.data())
def test_min_max_cadence_retrieval(db_conn, data):
    with db_conn as db:

        try:
<<<<<<< HEAD
            orbit = orbit_frames
            frames = orbit_frames.frames
=======
            frame_type = data.draw(frame_types())
            orbit = data.draw(orbits())

>>>>>>> 84a53e64
            db.add(orbit)
            db.add(frame_type)
            db.commit()

<<<<<<< HEAD
            db.session.add_all(frames)
=======
            note("orbit-id {0}".format(orbit.id))
            frame_list = orbit_frames(data, orbit, frame_type)

            db.session.add_all(frame_list)
>>>>>>> 84a53e64
            db.commit()

            orbit = db.orbits.get(orbit.id)

            ref_min_cadence = orbit.min_cadence
            ref_max_cadence = orbit.max_cadence

            check_min_cadence = db.query(Orbit.min_cadence).first()[0]
            check_max_cadence = db.query(Orbit.max_cadence).first()[0]

            assert check_min_cadence == ref_min_cadence
            assert check_max_cadence == ref_max_cadence
        finally:
            db.rollback()
            clear_all(db)


@settings(deadline=None)
<<<<<<< HEAD
@given(orbit_frames())
def test_min_max_gps_time_retrieval(db_conn, orbit_frames):
    with db_conn as db:
        try:
            # Add prerequisites
            orbit = orbit_frames
            frames = orbit_frames.frames
            db.add(orbit)
            db.commit()

            db.add(frames[0].frame_type)
            db.commit()

            orbit.frames = frames
            db.session.add_all(frames)
=======
@given(st.data())
def test_min_max_gps_time_retrieval(db_conn, data):
    with db_conn as db:
        try:
            frame_type = data.draw(frame_types())
            orbit = data.draw(orbits())

            db.add(orbit)
            db.add(frame_type)
            db.commit()

            note("orbit-id {0}".format(orbit.id))
            note("frame_type {0}".format(frame_type.name))
            frame_list = orbit_frames(data, orbit, frame_type)

            db.session.add_all(frame_list)
>>>>>>> 84a53e64
            db.commit()
            orbit = db.orbits.get(orbit.id)

            sorted_frames = list(sorted(frame_list, key=lambda f: f.cadence))

            ref_min_gps = sorted_frames[0].gps_time
            ref_max_gps = sorted_frames[-1].gps_time

            check_min_gps = db.query(Orbit.min_gps_time).first()[0]
            check_max_gps = db.query(Orbit.max_gps_time).first()[0]

            assert check_min_gps == ref_min_gps
            assert check_max_gps == ref_max_gps
        finally:
            db.rollback()
            clear_all(db)<|MERGE_RESOLUTION|>--- conflicted
+++ resolved
@@ -10,26 +10,17 @@
     with db_conn as db:
 
         try:
-<<<<<<< HEAD
-            orbit = orbit_frames
-            frames = orbit_frames.frames
-=======
             frame_type = data.draw(frame_types())
             orbit = data.draw(orbits())
 
->>>>>>> 84a53e64
             db.add(orbit)
             db.add(frame_type)
             db.commit()
 
-<<<<<<< HEAD
-            db.session.add_all(frames)
-=======
             note("orbit-id {0}".format(orbit.id))
             frame_list = orbit_frames(data, orbit, frame_type)
 
             db.session.add_all(frame_list)
->>>>>>> 84a53e64
             db.commit()
 
             orbit = db.orbits.get(orbit.id)
@@ -48,23 +39,6 @@
 
 
 @settings(deadline=None)
-<<<<<<< HEAD
-@given(orbit_frames())
-def test_min_max_gps_time_retrieval(db_conn, orbit_frames):
-    with db_conn as db:
-        try:
-            # Add prerequisites
-            orbit = orbit_frames
-            frames = orbit_frames.frames
-            db.add(orbit)
-            db.commit()
-
-            db.add(frames[0].frame_type)
-            db.commit()
-
-            orbit.frames = frames
-            db.session.add_all(frames)
-=======
 @given(st.data())
 def test_min_max_gps_time_retrieval(db_conn, data):
     with db_conn as db:
@@ -81,7 +55,6 @@
             frame_list = orbit_frames(data, orbit, frame_type)
 
             db.session.add_all(frame_list)
->>>>>>> 84a53e64
             db.commit()
             orbit = db.orbits.get(orbit.id)
 
