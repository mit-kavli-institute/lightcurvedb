--- conflicted
+++ resolved
@@ -19,10 +19,8 @@
     ForeignKey,
     SmallInteger,
 )
-<<<<<<< HEAD
-=======
-
->>>>>>> cc598a97
+
+
 from sqlalchemy.types import CHAR
 from sqlalchemy.dialects.postgresql import OID, INET
 from sqlalchemy.ext.declarative import as_declarative
