--- conflicted
+++ resolved
@@ -315,11 +315,7 @@
 
 class EM2ArrayParamSearchIngestor(BaseEM2ArrayIngestor):
     step_size = 10
-<<<<<<< HEAD
-    max_steps = 5000
-=======
     max_steps = 1000
->>>>>>> 33729bee
 
     def determine_process_parameters(self):
         step_col = cast(models.QLPOperation.job_size / self.step_size, Integer)
