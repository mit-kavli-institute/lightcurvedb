from lightcurvedb.core.ingestors.lightcurve_ingestors import (
    allocate_lightcurve_ids,
    get_missing_ids,
)
from lightcurvedb.util.iter import chunkify
from lightcurvedb.core.ingestors.temp_table import FileObservation
from lightcurvedb.models import (
    Observation,
    Lightcurve,
    Lightpoint,
    Orbit,
    Aperture,
    LightcurveType,
)
from collections import namedtuple, defaultdict
from sqlalchemy import distinct, text, func
from sqlalchemy.orm import Bundle
from loguru import logger
from click import echo
from tqdm import tqdm
from itertools import product
import pandas as pd
from math import isnan


SingleMergeJob = namedtuple(
    "SingleMergeJob",
    (
        "lightcurve_id",
        "tic_id",
        "aperture",
        "lightcurve_type",
        "orbit_number",
        "camera",
        "ccd",
        "file_path",
    ),
)

PartitionJob = namedtuple(
    "PartitionJob", ("partition_oid", "single_merge_jobs")
)
LightcurveJob = namedtuple(
    "LightcurveJob", ("lightcurve_id", "single_merge_jobs")
)
PHYSICAL_LIMIT = {1, 2, 3, 4}


def apply_physical_filter(filters, attr, tokens):
    """
    For cameras and ccds, if all of them are listed, don't bother with
    a filter. Otherwise construct the filter object and apply it to the
    list of filters.

    Returns
    -------
    List of SQLAlchemy filters
    """
    if set(tokens) == PHYSICAL_LIMIT:
        # No need to filter
        return filters
    return filters + [attr.in_(tokens)]


def sqlite_accumulator(scalars, filter_col, base_q, maxlen=999):
    """
    SQLite has a max limit to how many scalar values can be present when
    comparing a membership filter. Break apart the query using the max lengths
    and accumulate the values in a list.

    Parameters
    ----------
    scalars: iterable
        An iterable of values to check against.
    filter_col: SQLAlchemy column
        The filter column to check membership with.
    base_q: SQLAlchemy query
        A base query to serve as a common entry point.
    Returns
    -------
    list
        A list of the specified results in ``base_q``.
    """
    chunks = list(chunkify(scalars, maxlen))
    accumulator = []
    echo("Chunkifying for {0}".format(base_q))
    for chunk in tqdm(chunks):
        q = base_q.filter(filter_col.in_(chunk))
        accumulator.extend(q)
    return accumulator


class IngestionPlan(object):
    def __init__(
        self,
        db,
        cache,
        full_diff=True,
        orbits=None,
        cameras=None,
        ccds=None,
        tic_mask=None,
        invert_mask=False,
    ):
        echo("Constructing LightcurveDB and Cache queries")

        # Construct relevant TIC ID query from file observations in cache
        cache_filters = []
        current_obs_filters = []
        if orbits:
            cache_filters.append(
                FileObservation.orbit_number.in_(orbits)
            )
            o_ids = [id_ for id_, in db.query(Orbit.id).filter(Orbit.orbit_number.in_(orbits))]
            current_obs_filters.append(
                Observation.orbit_id.in_(o_ids)
            )
        else:
            o_ids = []

        if cameras:
            cache_filters = apply_physical_filter(
                cache_filters,
                FileObservation.camera,
                cameras
            )
            current_obs_filters = apply_physical_filter(
                current_obs_filters,
                Observation.camera,
                cameras
            )

        if ccds:
            cache_filters = apply_physical_filter(
                cache_filters,
                FileObservation.ccd,
                ccds
            )
            current_obs_filters = apply_physical_filter(
                current_obs_filters,
                Observation.ccd,
                ccds
            )

        file_obs_bn = Bundle(
            "c",
            FileObservation.tic_id,
            FileObservation.orbit_number,
            FileObservation.camera,
            FileObservation.ccd,
            FileObservation.file_path
        )
        base_q = cache.query(file_obs_bn)
        echo("Querying file cache")
        if full_diff:
            if tic_mask:
                file_observations = sqlite_accumulator(
                    tic_mask,
                    FileObservation.tic_id,
                    base_q
                )
            else:
                cache_filters = (
                    FileObservation.tic_id.in_(
                        cache.query(FileObservation.tic_id).filter(*cache_filters).subquery()
                    ),
                )
                file_observations = base_q.filter(*cache_filters)
        else:
            file_observations = (
                base_q
                .filter(*cache_filters)
            )

<<<<<<< HEAD
        tic_ids = {row.c.tic_id for row in file_observations}
=======
        tic_ids = {file_obs.tic_id for file_obs in file_observations}
        self.tics = tic_ids
>>>>>>> 779d0af1
        db.execute(text("SET LOCAL work_mem TO '2GB'"))

        echo("Performing lightcurve query")
        apertures = [ap.name for ap in db.query(Aperture)]
        lightcurve_types = [lc_t.name for lc_t in db.query(LightcurveType)]

        lc_bn = Bundle(
            "c",
            Lightcurve.tic_id,
            Lightcurve.aperture_id,
            Lightcurve.lightcurve_type_id,
            Lightcurve.id
        )

        lightcurves = (
            db
            .query(lc_bn)
            .filter(Lightcurve.tic_id.in_(tic_ids))
        )

        id_map = {}
        echo("Reading lightcurves for ID mapping")
        for lc in tqdm(lightcurves, unit=" lightcurves"):
            id_map[(lc.c.tic_id, lc.c.aperture_id, lc.c.lightcurve_type_id)] = lc.c.id

        echo("Getting current observations from database")
        orbit_map = dict(db.query(Orbit.orbit_number, Orbit.id))
        seen_cache = set()
        q = (
            db
            .query(
                Observation.lightcurve_id,
                Observation.orbit_id
            )
            .join(Observation.lightcurve)
            .filter(
                Lightcurve.tic_id.in_(tic_ids)
            )
        )
        # if not full_diff:
        #     q = q.filter(*current_obs_filters)

        for lightcurve_id, orbit_id in tqdm(q, unit=" observations"):
            seen_cache.add((lightcurve_id, orbit_id))

        plan = []
        cur_tmp_id = -1

        self.ignored_jobs = 0

        echo("Building job list")
        for file_obs in tqdm(file_observations, unit=" file observations"):
            orbit_id = orbit_map[file_obs.c.orbit_number]
            for ap, lc_t in product(apertures, lightcurve_types):
                lc_key = (file_obs.c.tic_id, ap, lc_t)
                try:
                    id_ = id_map[lc_key]
                except KeyError:
                    id_ = cur_tmp_id
                    id_map[lc_key] = id_
                    cur_tmp_id -= 1

                if (id_, orbit_id) in seen_cache:
                    self.ignored_jobs += 1
                    continue

                ingest_job = {
                    "lightcurve_id": id_,
                    "tic_id": file_obs.c.tic_id,
                    "aperture": ap,
                    "lightcurve_type": lc_t,
                    "orbit_number": file_obs.c.orbit_number,
                    "camera": file_obs.c.camera,
                    "ccd": file_obs.c.ccd,
                    "file_path": file_obs.c.file_path,
                }
                seen_cache.add((id_, orbit_id))

                plan.append(ingest_job)
        self._df = pd.DataFrame(plan)

    def __repr__(self):
        fmt = """
        === Ingestion Plan ========================
        Total TICs       = {0}
        Total jobs       = {1}
        Total partitions = {2}
        -------------------------------------------
        Total existing lightcurves =     {3}
        Total new lightcurves =          {4}
        Total Ignored Jobs (Duplicate) = {5}
        """
        if len(self._df) == 0:
            return "No Ingestion Plan. Everything looks to be in order."

        partitions = set(self._df.lightcurve_id.apply(lambda x: x // 1000))

        return fmt.format(
            len(set(self._df.tic_id)),
            len(self._df),
            len(partitions),
            len(set(self._df[self._df.lightcurve_id > 0].lightcurve_id)),
            len(set(self._df[self._df.lightcurve_id < 0].lightcurve_id)),
            self.ignored_jobs
        )

    def assign_new_lightcurves(self, db, fill_id_gaps=False):
        if len(self._df) == 0:
            # Nothing todo
            return

        new_jobs = self._df[self._df.lightcurve_id < 0]
        new_ids = set(new_jobs.lightcurve_id)

        if len(new_ids) == 0:
            echo("No temporary lightcurve ids found")
            return

        echo("Need to allocate {0} lightcurve ids".format(len(new_ids)))
        if fill_id_gaps:
            echo("Attempting to find gaps in lightcurve id sequence")
            usable_ids = get_missing_ids(db)
            echo("\tObtained {0} usable ids".format(len(usable_ids)))
        else:
            usable_ids = set()

        n_still_missing = len(new_ids) - len(usable_ids)
        n_still_missing = n_still_missing if n_still_missing >= 0 else 0
        usable_ids.update(allocate_lightcurve_ids(db, n_still_missing))

        update_map = dict(zip(new_ids, usable_ids))

        echo("Updating ingestion plan temporary IDs")
        self._df["lightcurve_id"] = self._df["lightcurve_id"].map(lambda id_: update_map.get(id_, id_))

        echo("Submitting new lightcurve definitions to database")
        param_df = self._df[self._df.lightcurve_id.isin(usable_ids)]

        param_df = param_df[
            ["lightcurve_id", "tic_id", "aperture", "lightcurve_type"]
        ]
        param_df.rename(
            columns={
                "lightcurve_id": "id",
                "aperture": "aperture_id",
                "lightcurve_type": "lightcurve_type_id",
            },
            inplace=True,
        )

        db.session.bulk_insert_mappings(
            Lightcurve, param_df.drop_duplicates().to_dict("records")
        )
        db.commit()
        echo("Committed new lightcurve definitions")

    @property
    def targets_across_many_cameras(self):
        """
        Return Lightcurve IDs that are found crossing multiple cameras per
        orbit.
        Targets can appear across multiple cameras due to slight overlap in
        camera optics.

        Returns
        -------
        list
            A list of tuples containing (Lightcurve.id, Orbit.orbit_number) to
            represent which Lightcurve in which orbit was found to cross
            multiple cameras.
        """

        split_df = self._df.groupby(["lightcurve_id", "orbit_number"]).filter(
            lambda g: len(g) > 1
        )
        return split_df

    def get_jobs_by_partition(self, db, max_length):
        buckets = defaultdict(list)
        echo("Grabbing partition ranges...")
        if len(self._df) == 0:
            # No duplicates, partition is empty
            return []

        id_oid_map = dict(db.map_values_to_partitions(
            Lightpoint, self._df["lightcurve_id"]
        ))

        self._df.drop_duplicates(
            subset=["lightcurve_id", "orbit_number"], inplace=True
        )

        for row in tqdm(self._df.to_dict("records")):
            oid = int(id_oid_map[row["lightcurve_id"]])
            buckets[oid].append(SingleMergeJob(**row))

        partition_jobs = []
        with tqdm(total=len(buckets)) as bar:
            for partition_oid, jobs in buckets.items():
                sorted_jobs = sorted(jobs, key=lambda job: (job.orbit_number, job.lightcurve_id))
                partition_jobs.append(
                    PartitionJob(
                        partition_oid=partition_oid, single_merge_jobs=sorted_jobs
                    )
                )
            bar.update(1)
        return partition_jobs

    def get_jobs_by_lightcurve(self, db):
        if len(self._df) == 0:
            return []
        self._df.drop_duplicates(
            subset=["lightcurve_id", "orbit_number"], inplace=True
        )
        bucket = defaultdict(list)
        echo("Grouping by lightcurve id")
        jobs = []
        for job in tqdm(self._df.to_dict("records")):
            bucket[job["lightcurve_id"]].append(SingleMergeJob(**job))

        lightcurve_jobs = []
        for id_, jobs in bucket.items():
            lightcurve_jobs.append(
                LightcurveJob(
                    lightcurve_id=id_, single_merge_jobs=jobs
                )
            )
        return lightcurve_jobs<|MERGE_RESOLUTION|>--- conflicted
+++ resolved
@@ -172,12 +172,8 @@
                 .filter(*cache_filters)
             )
 
-<<<<<<< HEAD
-        tic_ids = {row.c.tic_id for row in file_observations}
-=======
         tic_ids = {file_obs.tic_id for file_obs in file_observations}
         self.tics = tic_ids
->>>>>>> 779d0af1
         db.execute(text("SET LOCAL work_mem TO '2GB'"))
 
         echo("Performing lightcurve query")
