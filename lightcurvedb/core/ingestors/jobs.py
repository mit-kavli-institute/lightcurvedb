from lightcurvedb.core.ingestors.lightcurve_ingestors import (
    allocate_lightcurve_ids,
    get_missing_ids,
)
from lightcurvedb.util.iter import chunkify
from lightcurvedb.core.ingestors.temp_table import FileObservation
from lightcurvedb.models import (
    Observation,
    Lightcurve,
    Lightpoint,
    Orbit,
    Aperture,
    LightcurveType,
)
from collections import namedtuple, defaultdict
from sqlalchemy import distinct, text, func
from click import echo
from tqdm import tqdm
from itertools import product
import pandas as pd


SingleMergeJob = namedtuple(
    "SingleMergeJob",
    (
        "lightcurve_id",
        "tic_id",
        "aperture",
        "lightcurve_type",
        "orbit_number",
        "camera",
        "ccd",
        "file_path",
    ),
)

PartitionJob = namedtuple(
    "PartitionJob", ("partition_oid", "single_merge_jobs")
)
PHYSICAL_LIMIT = {1, 2, 3, 4}


def apply_physical_filter(filters, attr, tokens):
    """
    For cameras and ccds, if all of them are listed, don't bother with
    a filter. Otherwise construct the filter object and apply it to the
    list of filters.

    Returns
    -------
    List of SQLAlchemy filters
    """
    if set(tokens) == PHYSICAL_LIMIT:
        # No need to filter
        return filters
    return filters + [attr.in_(tokens)]


def sqlite_accumulator(scalars, filter_col, base_q, maxlen=999):
    """
    SQLite has a max limit to how many scalar values can be present when
    comparing a membership filter. Break apart the query using the max lengths
    and accumulate the values in a list.

    Parameters
    ----------
    scalars: iterable
        An iterable of values to check against.
    filter_col: SQLAlchemy column
        The filter column to check membership with.
    base_q: SQLAlchemy query
        A base query to serve as a common entry point.
    Returns
    -------
    list
        A list of the specified results in ``base_q``.
    """
    chunks = list(chunkify(scalars, maxlen))
    accumulator = []
    echo("Chunkifying for {0}".format(base_q))
    for chunk in tqdm(chunks):
        q = base_q.filter(filter_col.in_(chunk))
        accumulator.extend(q)
    return accumulator


class IngestionPlan(object):
    def __init__(
        self,
        db,
        cache,
        full_diff=True,
        orbits=None,
        cameras=None,
        ccds=None,
        tic_mask=None,
        invert_mask=False,
    ):
        echo("Constructing LightcurveDB and Cache queries")

        # Construct relevant TIC ID query from file observations in cache
        cache_filters = []
        if orbits:
            cache_filters.append(
                FileObservation.orbit_number.in_(orbits)
            )

        if cameras:
            cache_filters = apply_physical_filter(
                cache_filters,
                FileObservation.camera,
                cameras
            )

        if ccds:
            cache_filters = apply_physical_filter(
                cache_filters,
                FileObservation.ccd,
                ccds
            )

<<<<<<< HEAD
        if full_diff:
            cache_filters = (
                FileObservation.tic_id.in_(
                    cache.query(FileObservation.tic_id).filter(*cache_filters).subquery()
                ),
            )

=======
        base_q = cache.query(FileObservation)
>>>>>>> 83bb50fd
        echo("Querying file cache")
        if full_diff:
            if tic_mask:
                file_observations = sqlite_accumulator(
                    tic_mask,
                    FileObservation.tic_id,
                    base_q
                )
            else:
                cache_filters = (
                    FileObservation.tic_id.in_(
                        cache.query(FileObservation.tic_id).filter(*cache_filters).subquery()
                    ),
                )
                file_observations = base_q.filter(*cache_filters)
        else:
            file_observations = (
                cache
                .query(FileObservation)
                .filter(*cache_filters)
            )

        tic_ids = {file_obs.tic_id for file_obs in file_observations}
        db.execute(text("SET LOCAL work_mem TO '2GB'"))

        echo("Performing lightcurve query")
        apertures = [ap.name for ap in db.query(Aperture)]
        lightcurve_types = [lc_t.name for lc_t in db.query(LightcurveType)]

        lightcurves = (
            db
            .query(Lightcurve)
            .filter(Lightcurve.tic_id.in_(tic_ids))
        )

        id_map = {}
        echo("Reading lightcurves for ID mapping")
        for lc in tqdm(lightcurves, unit=" lightcurves"):
            id_map[(lc.tic_id, lc.aperture_id, lc.lightcurve_type_id)] = lc.id

        echo("Getting current observations from database")
        orbit_map = dict(db.query(Orbit.orbit_number, Orbit.id))

        current_obs_q = (
            db
            .query(
                Observation.lightcurve_id, func.array_agg(Observation.orbit_id)
            )
            .filter(
<<<<<<< HEAD
                Observation.lightcurve_id.in_(id_map.values())
=======
                Observation.lightcurve_id.in_(db.query(Lightcurve.id).filter(Lightcurve.tic_id.in_(tic_ids)).subquery())
>>>>>>> 83bb50fd
            )
            .group_by(Observation.lightcurve_id)
        )

        if not full_diff and orbits:
            orbit_ids = set(orbit_map[number] for number in orbits)
            current_obs_q = (
                current_obs_q
                .filter(Observation.orbit_id.in_(orbit_ids))
            )

        seen_cache = set()

        for lc_id, orbit_array in tqdm(
            current_obs_q, unit=" observations", total=len(id_map)
        ):
            for orbit_id in orbit_array:
                seen_cache.add((lc_id, orbit_id))

        plan = []
        cur_tmp_id = -1

        self.ignored_jobs = 0

        echo("Building job list")
        for file_obs in tqdm(file_observations):
            orbit_id = orbit_map[file_obs.orbit_number]
            for ap, lc_t in product(apertures, lightcurve_types):
                lc_key = (file_obs.tic_id, ap, lc_t)
                try:
                    id_ = id_map[lc_key]
                except KeyError:
                    id_ = cur_tmp_id
                    id_map[lc_key] = id_
                    cur_tmp_id -= 1

                if (id_, orbit_id) in seen_cache:
                    self.ignored_jobs += 1
                    continue

                ingest_job = {
                    "lightcurve_id": id_,
                    "tic_id": file_obs.tic_id,
                    "aperture": ap,
                    "lightcurve_type": lc_t,
                    "orbit_number": file_obs.orbit_number,
                    "camera": file_obs.camera,
                    "ccd": file_obs.ccd,
                    "file_path": file_obs.file_path,
                }
                seen_cache.add((id_, orbit_id))

                plan.append(ingest_job)
        self._df = pd.DataFrame(plan)

    def __repr__(self):
        fmt = """
        === Ingestion Plan ========================
        Total TICs       = {0}
        Total jobs       = {1}
        Total partitions = {2}
        -------------------------------------------
        Total existing lightcurves =     {3}
        Total new lightcurves =          {4}
        Total Ignored Jobs (Duplicate) = {5}
        ===========================================
        # TICs split across cameras = {6}
        """
        if len(self._df) == 0:
            return "No Ingestion Plan. Everything looks to be in order."

        partitions = set(self._df.lightcurve_id.apply(lambda x: x // 1000))

        return fmt.format(
            len(set(self._df.tic_id)),
            len(self._df),
            len(partitions),
            len(set(self._df[self._df.lightcurve_id > 0].lightcurve_id)),
            len(set(self._df[self._df.lightcurve_id < 0].lightcurve_id)),
            self.ignored_jobs,
            len(self.targets_across_many_cameras),
        )

    def assign_new_lightcurves(self, db, fill_id_gaps=False):
        if len(self._df) == 0:
            # Nothing todo
            return

        new_jobs = self._df[self._df.lightcurve_id < 0]
        new_ids = set(new_jobs.lightcurve_id)

        if len(new_ids) == 0:
            echo("No temporary lightcurve ids found")
            return

        echo("Need to allocate {0} lightcurve ids".format(len(new_ids)))
        if fill_id_gaps:
            echo("Attempting to find gaps in lightcurve id sequence")
            usable_ids = get_missing_ids(db)
            echo("\tObtained {0} usable ids".format(len(usable_ids)))
        else:
            usable_ids = set()

        n_still_missing = len(new_ids) - len(usable_ids)
        n_still_missing = n_still_missing if n_still_missing >= 0 else 0
        usable_ids.update(allocate_lightcurve_ids(db, n_still_missing))

        update_map = dict(zip(new_ids, usable_ids))

        echo("Updating ingestion plan temporary IDs")
        self._df["lightcurve_id"] = self._df["lightcurve_id"].map(update_map)

        echo("Submitting new lightcurve definitions to database")
        param_df = self._df[self._df.lightcurve_id.isin(usable_ids)]

        param_df = param_df[
            ["lightcurve_id", "tic_id", "aperture", "lightcurve_type"]
        ]
        param_df.rename(
            columns={
                "lightcurve_id": "id",
                "aperture": "aperture_id",
                "lightcurve_type": "lightcurve_type_id",
            },
            inplace=True,
        )

        db.session.bulk_insert_mappings(
            Lightcurve, param_df.drop_duplicates().to_dict("records")
        )
        db.commit()
        echo("Committed new lightcurve definitions")

    @property
    def targets_across_many_cameras(self):
        """
        Return Lightcurve IDs that are found crossing multiple cameras per
        orbit.
        Targets can appear across multiple cameras due to slight overlap in
        camera optics.

        Returns
        -------
        list
            A list of tuples containing (Lightcurve.id, Orbit.orbit_number) to
            represent which Lightcurve in which orbit was found to cross
            multiple cameras.
        """

        split_df = self._df.groupby(["lightcurve_id", "orbit_number"]).filter(
            lambda g: len(g) > 1
        )
        return split_df

    def get_jobs_by_partition(self, db):
        self._df.drop_duplicates(
            subset=["lightcurve_id", "orbit_number"], inplace=True
        )
        buckets = defaultdict(list)
        echo("Grabbing partition ranges...")
        if len(self._df) == 0:
            # No duplicates, partition is empty
            return []
        results = db.map_values_to_partitions(
            Lightpoint, self._df["lightcurve_id"]
        )
        partition_oid_df = pd.DataFrame(
            results, columns=["lightcurve_id", "partition_oid"]
        )
        self._df = pd.merge(self._df, partition_oid_df, on="lightcurve_id")

        for _, row in self._df.iterrows():
            oid = row.pop("partition_oid")
            buckets[oid].append(SingleMergeJob(**row))

        partition_jobs = []
        for partition_oid, jobs in buckets.items():
            partition_jobs.append(
                PartitionJob(
                    partition_oid=partition_oid, single_merge_jobs=jobs
                )
            )
        return partition_jobs<|MERGE_RESOLUTION|>--- conflicted
+++ resolved
@@ -119,17 +119,7 @@
                 ccds
             )
 
-<<<<<<< HEAD
-        if full_diff:
-            cache_filters = (
-                FileObservation.tic_id.in_(
-                    cache.query(FileObservation.tic_id).filter(*cache_filters).subquery()
-                ),
-            )
-
-=======
         base_q = cache.query(FileObservation)
->>>>>>> 83bb50fd
         echo("Querying file cache")
         if full_diff:
             if tic_mask:
@@ -179,11 +169,7 @@
                 Observation.lightcurve_id, func.array_agg(Observation.orbit_id)
             )
             .filter(
-<<<<<<< HEAD
-                Observation.lightcurve_id.in_(id_map.values())
-=======
                 Observation.lightcurve_id.in_(db.query(Lightcurve.id).filter(Lightcurve.tic_id.in_(tic_ids)).subquery())
->>>>>>> 83bb50fd
             )
             .group_by(Observation.lightcurve_id)
         )
