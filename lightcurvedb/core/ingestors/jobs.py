--- conflicted
+++ resolved
@@ -149,21 +149,7 @@
 
     tic_ids = set(_tic_from_h5(context["path"]) for context in contexts)
     id_map = {}
-<<<<<<< HEAD
-
-    for aperture, lightcurve_type in pairs:
-        logger.debug(f"Querying lightcurve ids for {aperture} and {lightcurve_type}")
-        q = (
-            db
-            .query(
-                Lightcurve.tic_id,
-                Lightcurve.id
-            )
-            .filter(
-                Lightcurve.aperture_id == aperture,
-                Lightcurve.lightcurve_type_id == lightcurve_type,
-                Lightcurve.tic_id.in_(tic_ids)
-=======
+
     temp = TempTable(db, "tic_ids")
     temp.add_column("tic_id", "bigint", primary_key=True)
     with temp:
@@ -183,7 +169,6 @@
                     Lightcurve.aperture_id == aperture,
                     Lightcurve.lightcurve_type_id == lightcurve_type,
                 )
->>>>>>> 1520c1ee
             )
             for tic_id, lightcurve_id in q:
                 key = (tic_id, aperture, lightcurve_type)
