try:
    # Python agnostic import of Queue
    import queue
except ImportError:
    import Queue as queue

import os
<<<<<<< HEAD
import struct
from collections import defaultdict, namedtuple
from multiprocessing import Process

import numpy as np
import pandas as pd

from lightcurvedb import db_from_config
from lightcurvedb.core.base_model import QLPModel
=======
from collections import namedtuple, defaultdict
from lightcurvedb.models import Lightcurve, Lightpoint, Orbit, Observation
>>>>>>> c3e00591
from lightcurvedb.core.ingestors.lightcurve_ingestors import (
    h5_to_kwargs,
    kwargs_to_df,
    load_lightpoints,
)
from lightcurvedb.models import Lightcurve, Lightpoint, Observation, Orbit
from lightcurvedb.util.logger import lcdb_logger as logger
<<<<<<< HEAD

# from pgcopy import CopyManager
from sqlalchemy import Sequence, Table, bindparam
=======
from lightcurvedb import db_from_config
from sqlalchemy import bindparam, Sequence, Table
from multiprocessing import Process

>>>>>>> c3e00591

try:
    from math import isclose
except ImportError:
    # Python 2
    def isclose(x, y):
        return np.isclose([x], [y])[0]


LP_COLS = [
    "lightcurve_id",
    "cadence",
    "barycentric_julian_date",
    "data",
    "error",
    "x_centroid",
    "y_centroid",
    "quality_flag",
]

LP_COL_RENAME = {
    "cadences": "cadence",
    "values": "data",
    "errors": "error",
    "x_centroids": "x_centroid",
    "y_centroids": "y_centroid",
    "quality_flags": "quality_flag",
}

DIFF_COLS = ["values", "barycentric_julian_date", "quality_flags"]

MergeJob = namedtuple(
    "MergeJob", ("tic_id", "ra", "dec", "tmag", "file_observations")
)

SingleMergeJob = namedtuple(
    "SingleMerge", ("tic_id", "aperture", "lightcurve_type", "id")
)

PartitionJob = namedtuple(
    "PartitionJob", ("merge_jobs", "observation_map", "tic_parameters")
)


def cadence_map_to_iter(id_cadence_map):
    for id_, cadences in id_cadence_map.items():
        for cadence in cadences:
            yield id_, cadence


def remove_redundant(id_cadence_map, current_lp):
    """
    Drop any (lightcurve_id, cadence) pairs that appear in the database
    to avoid duplication.
    """
    return current_lp.drop(
        cadence_map_to_iter(id_cadence_map), errors="ignore"
    )


class LightpointProcessor(Process):
    def log(self, msg, level="debug"):
        getattr(logger, level)("{0}: {1}".format(self.name, msg))

    def set_name(self):
        self.name = "{0}-{1}".format(self.prefix, os.getpid())


class MassIngestor(LightpointProcessor):
    prefix = "MassIngestor"

    def __init__(
        self,
        lcdb_config,
        quality_flags,
        time_corrector,
        tic_queue,
        mode="ignore",
        **process_kwargs
    ):
        super(MassIngestor, self).__init__(**process_kwargs)
        self.engine_kwargs = {
            "executemany_mode": "values",
            "executemany_values_page_size": 10000,
            "executemany_batch_page_size": 500,
        }
        self.sequence = Sequence("lightcurves_id_seq")
        self.config = lcdb_config
        self.tic_queue = tic_queue
        self.mode = mode
        self.q_flags = quality_flags
        self.time_corrector = time_corrector

        self.db = None
        self.cadence_to_orbit_map = {}
        self.orbit_map = {}
        self.observations = []
        self.lp_cache = defaultdict(list)
        self.table_cache = {}

        self.new_ids = set()
        self.id_map = {}

    def update_ids(self, tic):
        for lc in self.db.lightcurves.filter(Lightcurve.tic_id == tic).all():
            key = (lc.tic_id, lc.aperture_id, lc.lightcurve_type_id)
            self.id_map[key] = lc.id

    def get_id(self, tic, aperture, lc_type):
        key = (tic, aperture, lc_type)
        try:
            return self.id_map[key]
        except KeyError:
            self.id_map[key] = self.db.session.execute(self.sequence)
            self.new_ids.add(self.id_map[key])
            return self.id_map[key]

    def merge(self, job):
        self.update_ids(job.tic_id)
        observed_orbits = {
            r
            for r, in self.db.query(Orbit.orbit_number)
            .join(Observation.orbit)
            .filter(Observation.tic_id == job.tic_id)
            .all()
        }
        processed_orbits = set()

        total_len = 0
        for obs in job.file_observations:
            tic, orbit, camera, ccd, file_path = obs

            if not os.path.exists(file_path):
                self.log(
                    "Could not find file {0}!".format(file_path), level="error"
                )
                continue

            if orbit in observed_orbits or orbit in processed_orbits:
                self.log("Found duplicate orbit {0}".format(orbit))
                continue
            self.observations.append(
                {
                    "tic_id": tic,
                    "orbit_id": self.orbit_map[orbit],
                    "camera": camera,
                    "ccd": ccd,
                }
            )
            processed_orbits.add(orbit)
            for kw in h5_to_kwargs(file_path):
                lc_id = self.get_id(
                    tic, kw["aperture_id"], kw["lightcurve_type_id"]
                )
                kw["id"] = lc_id

                # Update quality flags
                idx = [(cadence, camera, ccd) for cadence in kw["cadences"]]
                updated_qflag = self.q_flags.loc[idx]["quality_flags"]
                updated_qflag = updated_qflag.to_numpy()
                kw["quality_flags"] = updated_qflag

                h5_lp = kwargs_to_df(kw, camera=camera)

                # Align data
                mask = h5_lp["quality_flags"] == 0
                good_values = h5_lp.loc[mask]["values"].to_numpy()
                offset = np.nanmedian(good_values) - job.tmag
                h5_lp["values"] = h5_lp["values"] - offset

                # Timecorrect
                corrected_bjd = self.time_corrector.correct_bjd(
                    job.ra, job.dec, h5_lp
                )
                h5_lp["barycentric_julian_date"] = corrected_bjd
                h5_lp.drop(columns=["camera"], inplace=True)
                h5_lp.sort_index(inplace=True)
                h5_lp.reset_index(inplace=True)

                # Orbital data has been corrected for Earth observation
                # and reference
                # Send to the appropriate table
                partition_begin = (lc_id // 1000) * 1000
                partition_end = partition_begin + 1000
                table = "lightpoints_{0}_{1}".format(
                    partition_begin, partition_end
                )

                self.lp_cache[table].append(h5_lp)

                total_len += len(h5_lp)

        self.log(
            "processed {0} with {1} orbits for {2} new lightpoints".format(
                job.tic_id, len(job.file_observations), total_len
            )
        )

    def flush(self):
        """Flush all caches to database"""
        # Insert all new lightcurves
        lcs = []
        for key, id_ in self.id_map.items():
            if id_ not in self.new_ids:
                continue
            tic_id, ap_id, lc_type_id = key
            lcs.append(
                Lightcurve(
                    id=id_,
                    tic_id=tic_id,
                    aperture_id=ap_id,
                    lightcurve_type_id=lc_type_id,
                )
            )

        self.db.session.add_all(lcs)
        self.db.commit()
        points = 0
        for table, lps in self.lp_cache.items():
            try:
                partition = self.table_cache[table]
            except KeyError:
                partition = Table(
                    table,
                    QLPModel.metadata,
                    schema="partitions",
                    autoload=True,
                    autoload_with=self.db.session.bind,
                )
                self.table_cache[table] = partition

            q = partition.insert().values(
                {
                    Lightpoint.lightcurve_id: bindparam("_id"),
                    Lightpoint.bjd: bindparam("bjd"),
                    Lightpoint.cadence: bindparam("cadences"),
                    Lightpoint.data: bindparam("values"),
                    Lightpoint.error: bindparam("errors"),
                    Lightpoint.x_centroid: bindparam("x_centroids"),
                    Lightpoint.y_centroid: bindparam("y_centroids"),
                    Lightpoint.quality_flag: bindparam("quality_flags"),
                }
            )
            for lp in lps:
                df = lp.reset_index().rename(
                    columns={
                        "lightcurve_id": "_id",
                        "barycentric_julian_date": "bjd",
                    }
                )
                self.db.session.execute(q, df.to_dict("records"))
                points += len(df)

        obs_objs = []
        for obs in self.observations:
            o = Observation(**obs)
            obs_objs.append(o)

        self.db.session.add_all(obs_objs)
        self.db.commit()

        # Reset
        self.new_ids = set()
        self.observations = []
        self.lp_cache = defaultdict(list)
        self.log("flushed {0} lightpoints".format(points))

    def run(self):
        self.db = db_from_config(self.config, **self.engine_kwargs).open()
        self.set_name()

        self.orbit_map = {
            orbit_number: orbit_id
            for orbit_number, orbit_id in self.db.query(
                Orbit.orbit_number, Orbit.id
            ).all()
        }
        first_ingestion = True

        try:
            while True:
                if first_ingestion:
                    job = self.tic_queue.get()
                    first_ingestion = False
                else:
                    job = self.tic_queue.get(timeout=3000)
                self.merge(job)
                self.tic_queue.task_done()
                self.flush()

        except queue.Empty:
            # Timed out :(
            self.log("TIC queue timed out. Flushing any remaining data")
            if len(self.id_map) > 0:
                self.flush()
        except KeyboardInterrupt:
            self.log("Received interrupt signal, flushing before exiting...")
            self.flush()
        finally:
            # Cleanup!
<<<<<<< HEAD
            self.db.close()


def partition_copier(
    time_corrector,
    quality_flags,
    partition_job,
    destination="/scratch2",
    lightpoint_pattern="lightpoints_{begin_range}.blob",
    obs_pattern="observations_{begin_range}.blob",
):
    """
    Merges and corrects a lightcurve and its source files.
    Returns a multi-index pandas dataframe representing the data
    for all lightcurves and the new observations to update.
    """
    merge_jobs, observation_map, tic_parameters = partition_job
    lps = []
    observations = []

    for tic_id, ap_id, lct_id, id_ in merge_jobs:
        observations = observation_map.loc[tic_id]
        tmag, ra, dec = tic_parameters.loc[tic_id]
        logger.info(
            "processing {0} [{1} {2}:{3}]".format(
                tic_id,
                tmag,
                ra,
                dec,
            )
        )

        for orbit, camera, ccd, path in observations.to_records():
            lightpoints = load_lightpoints(path, id_, ap_id, lct_id)

            # Update quality flags
            idx = lightpoints[["cadence", "camera", "ccd"]]
            lightpoints["quality_flag"] = quality_flags.loc[idx].to_numpy()

            # Align data
            mask = lightpoints["quality_flag"] == 0
            good_values = lightpoints.loc[mask]["data"].to_numpy()
            offset = np.nanmedian(good_values) - tmag
            lightpoints["data"] = lightpoints["data"] - offset

            # Time correct
            bjd = time_corrector.correct_bjd(ra, dec, lightpoints)
            lightpoints["barycentric_julian_date"] = bjd

            # All lightcurve information has been filtered for
            # full sector analysis.
            lps.append(lightpoints)
            observations.append(
                dict(tic_id=tic_id, orbit_number=orbit, camera=camera, ccd=ccd)
            )
    logger.debug("performing cadence de-duplication and pre-ordering")

    # Concat full lightcurve and remove duplicate cadences
    full_lp = pd.concat(lps).set_index("lightcurve_id", "cadence").sort_index()
    full_lp = full_lp[~full_lp.index.duplicated(keep="last")]

    lp_filename = lightpoint_pattern.format(
        begin_range=(merge_jobs[0][3] // 1000) * 1000
    )
    obs_filename = obs_pattern.format(
        begin_range=(merge_jobs[0][3] // 1000) * 1000
    )

    # Write lightpoints
    lp_path = os.path.join(destination, lp_filename)
    obs_path = os.path.join(destination, obs_filename)

    logger.debug(
        "finished processing {0} jobs, dumping to {1} and {2}".format(
            len(merge_jobs), lp_path, obs_path
        )
    )

    lp_packer = struct.Struct(Lightpoint.struct_pattern)
    obs_packer = struct.Struct("QccH")

    with open(lp_path, "wb") as lp_out:
        for record in full_lp.to_records():
            packed = lp_packer.pack(*record)
            lp_out.write(packed)

    with open(obs_path, "wb") as obs_out:
        for record in observations:
            packed = obs_packer(
                record["tic_id"],
                record["camera"],
                record["ccd"],
                record["orbit_number"],
            )
            obs_out.write(packed)

    return lp_out, obs_out


def partition_consumer(config, lightpoint_filepath, observation_filepath):
    pass
=======
            self.db.close()
>>>>>>> c3e00591
<|MERGE_RESOLUTION|>--- conflicted
+++ resolved
@@ -5,7 +5,6 @@
     import Queue as queue
 
 import os
-<<<<<<< HEAD
 import struct
 from collections import defaultdict, namedtuple
 from multiprocessing import Process
@@ -15,27 +14,19 @@
 
 from lightcurvedb import db_from_config
 from lightcurvedb.core.base_model import QLPModel
-=======
 from collections import namedtuple, defaultdict
 from lightcurvedb.models import Lightcurve, Lightpoint, Orbit, Observation
->>>>>>> c3e00591
 from lightcurvedb.core.ingestors.lightcurve_ingestors import (
     h5_to_kwargs,
     kwargs_to_df,
     load_lightpoints,
 )
-from lightcurvedb.models import Lightcurve, Lightpoint, Observation, Orbit
 from lightcurvedb.util.logger import lcdb_logger as logger
-<<<<<<< HEAD
-
-# from pgcopy import CopyManager
-from sqlalchemy import Sequence, Table, bindparam
-=======
+
 from lightcurvedb import db_from_config
 from sqlalchemy import bindparam, Sequence, Table
 from multiprocessing import Process
 
->>>>>>> c3e00591
 
 try:
     from math import isclose
@@ -336,7 +327,6 @@
             self.flush()
         finally:
             # Cleanup!
-<<<<<<< HEAD
             self.db.close()
 
 
@@ -437,7 +427,4 @@
 
 
 def partition_consumer(config, lightpoint_filepath, observation_filepath):
-    pass
-=======
-            self.db.close()
->>>>>>> c3e00591
+    pass