--- conflicted
+++ resolved
@@ -68,12 +68,8 @@
                 RuntimeWarning,
             )
         else:
-<<<<<<< HEAD
-            self._session = self._sessionmaker()
-=======
             if self._session is None:
                 self._session = self._sessionmaker()
->>>>>>> 36042c1e
             self._active = True
 
         return self
