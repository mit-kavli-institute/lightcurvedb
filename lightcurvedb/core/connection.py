import os

import numpy as np
from pandas import read_sql as pd_read_sql
<<<<<<< HEAD
from sqlalchemy import exc, func
from sqlalchemy.orm import sessionmaker
=======
from sqlalchemy import and_, func
from sqlalchemy.orm import Session, sessionmaker
>>>>>>> 0cf6ccf7

from lightcurvedb import models
from lightcurvedb.core.engines import thread_safe_engine
from lightcurvedb.core.psql_tables import PGCatalogMixin
from lightcurvedb.io.procedures import procedure
from lightcurvedb.models.best_lightcurve import BestOrbitLightcurveAPIMixin
from lightcurvedb.models.frame import FRAME_DTYPE, FrameAPIMixin
from lightcurvedb.models.lightcurve import ArrayOrbitLightcurveAPIMixin
from lightcurvedb.models.lightpoint import LIGHTPOINT_NP_DTYPES
from lightcurvedb.models.metrics import QLPMetricAPIMixin
from lightcurvedb.models.orbit import ORBIT_DTYPE, OrbitAPIMixin
from lightcurvedb.models.table_track import TableTrackerAPIMixin
from lightcurvedb.util.constants import __DEFAULT_PATH__
from lightcurvedb.util.type_check import isiterable

# Bring legacy capability
# TODO Encapsulate so it doesn't pollute this namespace
LEGACY_FRAME_TYPE_ID = "Raw FFI"
FRAME_COMP_DTYPE = [("orbit_id", np.int32)] + FRAME_DTYPE


class DB(
    Session,
    BestOrbitLightcurveAPIMixin,
    FrameAPIMixin,
    TableTrackerAPIMixin,
    OrbitAPIMixin,
    ArrayOrbitLightcurveAPIMixin,
    PGCatalogMixin,
    QLPMetricAPIMixin,
):
    """Wrapper for SQLAlchemy sessions. This is the primary way to interface
    with the lightcurve database.

    It is advised not to instantiate this class directly. The preferred
    methods are through

    ::

        from lightcurvedb import db
        with db as opendb:
            foo

        # or
        from lightcurvedb import db_from_config
        db = db_from_config('path_to_config')

    """

    @property
    def orbits(self):
        """
        A quick property that aliases ``db.query(Orbit)``.

        Returns
        -------
        sqlalchemy.Query
        """
        return self.query(models.Orbit)

    @property
    def apertures(self):
        """
        A quick property that aliases ``db.query(Aperture)``.

        Returns
        -------
        sqlalchemy.Query
        """
        return self.query(models.Aperture)

    @property
    def lightcurves(self):
        """
        A quick property that aliases ``db.query(Lightcurve)``.

        Returns
        -------
        sqlalchemy.Query
        """
<<<<<<< HEAD
        return self.session.query(models.ArrayOrbitLightcurve)
=======
        return self.query(models.Lightcurve)
>>>>>>> 0cf6ccf7

    @property
    def lightcurve_types(self):
        """
        A quick property that aliases ``db.query(LightcurveType)``.

        Returns
        -------
        sqlalchemy.Query
        """
<<<<<<< HEAD
        return self.session.query(models.ArrayOrbitLightcurveType)
=======
        return self.query(models.LightcurveType)
>>>>>>> 0cf6ccf7

    # Begin orbit methods
    def query_orbits_by_id(self, orbit_numbers):
        """Grab a numpy array representing the orbits"""
        orbits = (
            self.query(*models.Orbit.get_legacy_attrs())
            .filter(models.Orbit.orbit_number.in_(orbit_numbers))
            .order_by(models.Orbit.orbit_number)
        )
        return np.array(list(map(tuple, orbits)), dtype=ORBIT_DTYPE)

    def query_orbit_cadence_limit(
        self,
        orbit_number,
        cadence_type,
        camera,
        frame_type=LEGACY_FRAME_TYPE_ID,
    ):
        """
        Returns the upper and lower cadence boundaries of an orbit. Since each
        orbit will have frames from multiple cameras a camera parameter is
        needed. In addition, TESS switched to 10 minute cadence numberings
        in July 2020.

        Parameters
        ----------
        orbit_number : int
            The orbit number.
        cadence_type : int
            The cadence type to consider for each frame.
        camera : int
            The camera number.
        frame_type : optional, str
            The frame type to consider. By default the type is of "Raw FFI".
            But this can be changed for any defined ``FrameType.name``.

        Returns
        -------
        tuple(int, int)
            A tuple representing the (min, max) cadence boundaries of the given
            parameters.
        """
        cadence_limit = (
            self.query(
                func.min(models.Frame.cadence), func.max(models.Frame.cadence)
            )
            .join(models.Orbit, models.Frame.orbit_id == models.Orbit.id)
            .filter(
                models.Frame.cadence_type == cadence_type,
                models.Frame.camera == camera,
                models.Frame.frame_type_id == frame_type,
                models.Orbit.orbit_number == orbit_number,
            )
        )

        return cadence_limit.one()

    def query_orbit_tjd_limit(self, orbit_id, cadence_type, camera):
        """
        Returns the upper and lower tjd boundaries of an orbit. Since each
        orbit will have frames from multiple cameras a camera parameter is
        needed. In addition, TESS switched to 10 minute cadence numberings
        in July 2020.

        Parameters
        ----------
        orbit_number : int
            The orbit number.
        cadence_type : int
            The cadence type to consider for each frame.
        camera : int
            The camera number.
        frame_type : optional, str
            The frame type to consider. By default the type is of "Raw FFI".
            But this can be changed for any defined ``FrameType.name``.

        Returns
        -------
        tuple(float, float)
            A tuple representing the (min, max) tjd boundaries of the given
            parameters.

        """
        tjd_limit = (
            self.query(
                func.min(models.Frame.start_tjd),
                func.max(models.Frame.end_tjd),
            )
            .join(models.Frame.orbit)
            .filter(
                models.Frame.cadence_type == cadence_type,
                models.Frame.camera == camera,
                models.Orbit.orbit_number == orbit_id,
            )
        )

        return tjd_limit.one()

    def query_frames_by_orbit(self, orbit_number, cadence_type, camera):
        """
        Determines the per-frame parameters of a given orbit, camera, and
        cadence type.

        Parameters
        ----------
        orbit_number : int
            The physical orbit number wanted.
        cadence_type : int
            The frame cadence type to consider. TESS switched to 10 minute
            cadences starting July 2020.
        camera : int
            Only frames recorded in this camera will be queried for.

        Returns
        -------
        np.ndarray
            See `Frame.get_legacy_attrs()` for a list of parameter names
            and their respective dtypes.
        """
        # Differs from PATools in that orbit_id != orbit number
        # so we need to record that.
        cols = [models.Orbit.orbit_number] + list(
            models.Frame.get_legacy_attrs()
        )
        values = (
            self.query(*cols)
            .join(models.Frame.orbit)
            .filter(
                models.Frame.cadence_type == cadence_type,
                models.Frame.camera == camera,
                models.Orbit.orbit_number == orbit_number,
            )
            .order_by(models.Frame.cadence.asc())
            .all()
        )

        return np.array(list(map(tuple, values)), dtype=FRAME_COMP_DTYPE)

    def query_frames_by_cadence(self, camera, cadence_type, cadences):
        """
        Determines the per-frame parameters of given cadences and
        by camera, and cadence type.

        Parameters
        ----------
        camera : int
            Only frames recorded in this camera will be queried for.
        cadence_type : int
            The frame cadence type to consider. TESS switched to 10 minute
            cadences starting July 2020.
        cadences : an iterable of integers
            Only frames with the provided cadences will be queries for.

        Returns
        -------
        np.ndarray
            See `Frame.get_legacy_attrs()` for a list of parameter names
            and their respective dtypes.

        """
        cols = [models.Orbit.orbit_number] + list(
            models.Frame.get_legacy_attrs()
        )
        values = (
            self.query(*cols)
            .join(models.Frame.orbit)
            .filter(
                models.Frame.cadence_type == cadence_type,
                models.Frame.camera == camera,
                models.Frame.cadence.in_(cadences),
            )
            .order_by(models.Frame.cadence.asc())
            .all()
        )

        return np.array(list(map(tuple, values)), dtype=FRAME_COMP_DTYPE)

    def query_all_orbit_ids(self):
        """
        A legacy method to return all orbit numbers in ascending
        order.

        Returns
        -------
        list
            A list of 1 element tuples containing ``(orbit_number,)``

        Note
        ----
        This is a legacy method. In this context ``orbit_id`` corresponds
        to the parameter ``Orbit.orbit_number`` and **not** ``Orbit.id``.
        """
        return (
            self.query(models.Orbit.orbit_number)
            .order_by(models.Orbit.orbit_number.asc())
            .all()
        )

    # Begin Lightcurve Methods
    def query_lightcurves(self, tics=None, apertures=None, types=None):
        """
        Make a query of lightcurves that meet the provided
        parameters. The emitted SQL clause is an IN statement for the given
        tics, apertures, and types (grouped using an AND).

        Arguments
        ---------
        tics : list, optional
            Filter lightcurves that have TIC identifiers contained in this
            list. If this list is empty then no filter will be applied using
            ``tics``.
        apertures : list, optional
            Filter lightcurves that have one of the given ``Aperture.name``
            strings. If this list is empty then no filter will be applied
            using ``apertures``.
        types : list, optional
            Filter lightcurves that have of of the given
            ``LightcurveType.name`` strings. If this list is empty then no
            filter will be applied using ``types``.

        Returns
        -------
        sqlalchemy.orm.query.Query
            A query of lightcurves that match the given parameters.
        """
        q = self.lightcurves
        if apertures is not None:
            q = q.join(models.ArrayOrbitLightcurve.aperture)
            q = q.filter(models.Aperture.in_(apertures))
        if types is not None:
            q = q.join(models.ArrayOrbitLightcurve.lightcurve_type)
            q = q.filter(models.LightcurveType.name.in_(types))
        if tics is not None:
            q = q.filter(models.ArrayOrbitLightcurve.tic_id.in_(tics))
        return q

    def load_from_db(self, tics=None, apertures=None, types=None):
        """
        A quick method to return a list of lightcurves that meet the provided
        parameters. The emitted SQL clause is an IN statement for the given
        tics, apertures, and types (grouped using an AND).

        Arguments
        ---------
        tics : list, optional
            Filter lightcurves that have TIC identifiers contained in this
            list. If this list is empty then no filter will be applied using
            ``tics``.
        apertures : list, optional
            Filter lightcurves that have one of the given ``Aperture.name``
            strings. If this list is empty then no filter will be applied
            using ``apertures``.
        types : list, optional
            Filter lightcurves that have of of the given
            ``LightcurveType.name`` strings. If this list is empty then no
            filter will be applied using ``types``.

        Returns
        -------
        list
            A list of lightcurves that match the given parameters. This list
            will be empty if no lightcurves match.

        """
        q = self.query_lightcurves(tics=tics, apertures=apertures, types=types)
        return q.all()

    def yield_from_db(self, chunksize, tics=None, apertures=None, types=None):
        """
        Akin to ``load_from_db`` but instead of a list we return an iterator
        over a `server-side` PSQL cursor. This may be beneficial when
        interacting with hundreds of thousands of lightcurves or you don't
        need to load everything into memory at once.

        Arguments
        ---------
        chunksize : int
            The number of lightcurves the `PSQL` cursor should return as
            it executes the query. *NOTE* this is **NOT** the number of
            lightcurves returned each time the iterator yields. The
            iterator will return 1 lightcurve at a time.
        tics : list, optional
            Filter lightcurves that have TIC identifiers contained in this
            list. If this list is empty then no filter will be applied.
        apertures : list, optional
            Filter lightcurves that have one of the given ``Aperture.name``
            strings. If this list is empty then no filter will be applied
            using ``apertures``.
        types : list, optional
            Filter lightcurves that have of of the given
            ``LightcurveType.name`` strings. If this list is empty then no
            filter will be applied using ``types``.

        Returns
        -------
        iter
            An iterator over the given query that returns 1 row (lightcurve)
            at a time.

        Notes
        -----
        Server-side cursors are not free and have higher memory requirements
        for fileservers given certain circumstances than `normal` queries.
        This method is best reserved for very large queries.
        """
        q = self.query_lightcurves(tics=tics, apertures=apertures, types=types)
        return q.yield_per(chunksize)

    def lightcurves_from_tics(self, tics, **kw_filters):
        """
        Retrieves lightcurves from a collection of TIC identifiers.
        Can also apply keyword filters.

        .. deprecated:: 0.9.0
            ``kw_filters`` will be replaced instead with ``resolve`` to
            allow filters that span relationships.

        Arguments
        ---------
        tics : list or collection of integers
            The set of tics to filter for.
        **kw_filters : Keyword arguments, optional
            Keyword arguments to pass into ``filter_by``.
        """
        q = self.lightcurves.filter(
            models.ArrayOrbitLightcurve.tic_id.in_(tics)
        ).filter_by(**kw_filters)
        return q

    def tics_by_orbit(
        self,
        orbit_numbers,
        cameras=None,
        ccds=None,
        resolve=True,
        unique=True,
        sort=True,
    ):
        """
        Return tics by observed in the given orbit numbers. This query can be
        filtered for specific cameras/ccds.

        Arguments
        ---------
        orbit_numbers : int or iterable of integers
            The orbit numbers to discriminate for.
        cameras : list of integers, optional
            A list of cameras to discriminate for. If None (default) then no
            cameras will be filtered for.
        ccds : list of integers, optional
            A list of ccds to discriminate for. If None (default) then no
            ccds will be filtered for.
        resolve : bool, optional
            If True, resolve the query into a list of integers. If False
            return the ``sqlalchemy.orm.Query`` object representing
            the intended SQL statement.
        unique : bool, optional
            Since the same TIC can appear across multiple observations
            and JOIN statements produce cross products of Tables, query
            results might contain duplicate TICs. Setting ``unique`` to
            ``True`` will make the return be a proper set of TICs.
        sort : bool, optional
            If ``True`` apply an Ascending sort to the return.

        Returns
        -------
        list of integers or ``sqlalchemy.orm.Query``
            Returns either the result of the query or the Query object itself.
        """
        if isinstance(orbit_numbers, str):
            orbit_numbers = [int(orbit_numbers)]

        if not isiterable(orbit_numbers):
            orbit_numbers = [orbit_numbers]

        col = models.ArrayOrbitLightcurve.tic_id

        if unique:
            col = col.distinct()

        q = (
            self.query(col)
            .join(models.ArrayOrbitLightcurve.orbit)
            .filter(models.Orbit.orbit_number.in_(orbit_numbers))
        )

        if cameras:
            q = q.filter(models.Observation.camera.in_(cameras))
        if ccds:
            q = q.filter(models.Observation.ccd.in_(ccds))

        if sort:
            q = q.order_by(models.ArrayOrbitLightcurve.tic_id.asc())

        if resolve:
            return [r for r, in q.all()]
        return q

    def tics_by_sector(
        self,
        sectors,
        cameras=None,
        ccds=None,
        resolve=True,
        unique=True,
        sort=True,
    ):
        """
        Return tics by observed in the given sector numbers. This query can be
        filtered for specific cameras/ccds.

        Arguments
        ---------
        sectors : int or iterable of integers
            The sectors to discriminate for.
        cameras : list of integers, optional
            A list of cameras to discriminate for. If None (default) then no
            cameras will be filtered for.
        ccds : list of integers, optional
            A list of ccds to discriminate for. If None (default) then no
            ccds will be filtered for.
        resolve : bool, optional
            If True, resolve the query into a list of integers. If False
            return the ``sqlalchemy.orm.Query`` object representing
            the intended SQL statement.
        unique : bool, optional
            Since the same TIC can appear across multiple observations
            and JOIN statements produce cross products of Tables, query
            results might contain duplicate TICs. Setting ``unique`` to
            ``True`` will make the return be a proper set of TICs.
        sort : bool, option
            If ``True`` apply an Ascending sort to the return.

        Returns
        -------
        list of integers or ``sqlalchemy.orm.Query``
            Returns either the result of the query or the Query object itself.
        """

        if isinstance(sectors, str):
            sectors = [int(sectors)]

        if not isiterable(sectors):
            sectors = [sectors]

        col = models.ArrayOrbitLightcurve.tic_id
        if unique:
            col = col.distinct()

        q = (
            self.query(col)
            .join(models.ArrayOrbitLightcurve.orbit)
            .filter(models.Orbit.sector.in_(sectors))
        )

        if cameras:
            q = q.filter(models.Observation.camera.in_(cameras))
        if ccds:
            q = q.filter(models.Observation.ccd.in_(ccds))

        if sort:
            q = q.order_by(models.ArrayOrbitLightcurve.tic_id.asc())

        if resolve:
            return [r for r, in q.all()]
        return q

    def lightcurves_by_orbit(
        self, orbit_numbers, cameras=None, ccds=None, resolve=True
    ):
        """
        Retrieve lightcurves that have been observed in the given
        orbit numbers. This method can also filter by camera and ccd.

        Arguments
        ---------
        orbit_numbers : list of integers
            The orbits to filter on.
        cameras : list of integers, optional
            List of cameras to query against. If None, then don't
            discriminate using cameras.
        ccds : list of integers, optional
            List of ccds to query against. If None, then don't discriminate
            using ccds
        resolve : bool, optional
            If True, resolve the query into a list of Lightcurves. If False
            return the ``sqlalchemy.orm.Query`` object representing
            the intended SQL statement.

        Returns
        -------
        list of lightcurves or ``sqlalchemy.orm.Query``
            Returns either the result of the query or the Query object itself.
        """

        q = self.lightcurves.join(models.ArrayLightcurve.orbit)

        if isinstance(orbit_numbers, int):
            q = q.filter(models.Orbit.orbit_number == orbit_numbers)
        else:
            q = q.filter(models.Orbit.orbit_number.in_(orbit_numbers))

        if cameras:
            q = q.filter(models.ArrayOrbitLightcurve.camera.in_(cameras))
        if ccds:
            q = q.filter(models.ArrayOrbitLightcurve.ccd.in_(ccds))

        if resolve:
            return q.all()
        return q

    def set_best_aperture(self, tic_id, aperture):
        """
        Maps the best aperture to a TIC id.

        Arguments
        ---------
        tic_id : int
            The TIC id to assign an Aperture
        aperture : str or Aperture
            The name of an Aperture or an Aperture instance

        Notes
        -----
        These changes are not committed. The user will need to call
        ``db.commit()`` in order for the changes to be made
        permanent.
        """
        upsert = models.BestApertureMap.set_best_aperture(tic_id, aperture)
        self.execute(upsert)

    def unset_best_aperture(self, tic_id):
        """
        Unsets the best aperture.

        Arguments
        ---------
        tic_id : int
            The TIC id to unassign

        Notes
        -----
        If there is no best aperture map for the given TIC id then no
        operation will take place. Any changes will require ``db.commit()``
        to be made permanent.
        """
        check = (
            self.query(models.BestApertureMap)
            .filter(models.BestApertureMap.tic_id == tic_id)
            .one_or_none()
        )
        if check:
            check.delete()

    # Begin helper methods to quickly grab reference maps
    @property
    def observation_df(self):
        """
        Return an observation dataframe for client-side lookups. Best used to
        avoid large amounts of rapid hits to the server-side database.

        Returns
        -------
        pd.DataFrame
            A dataframe of ``tic_id``, the ``camera``, ``ccd``, and
            ``orbit.orbit_number`` that the tic was observed in.
        """
        q = (
            self.query(
                models.Observation.tic_id,
                models.Observation.camera,
                models.Observation.ccd,
                models.Orbit.orbit_number,
            )
            .join(models.Observation.orbit)
            .order_by(
                models.Orbit.orbit_number.asc(),
                models.Observation.tic_id.asc(),
            )
        )
        return pd_read_sql(q.statement, self.bind)

    def get_partitions_df(self, model):
        """
        Attempt to return a pd.DataFrame on any partitions found
        on the given model.

        Parameters
        ----------
        model : QLPModel Class
            The model to search for partitions.

        Returns
        -------
        pd.DataFrame
        """
        return model.partition_df(self)

    def get_cadences_in_orbits(self, orbits):
        """
        Get the defined cadences observed in the given orbits.

        Parameters
        ----------
        orbits : iterable of int
            The orbit numbers to search for cadences.
        """
        q = (
            self.query(models.Frame.cadence)
            .join(models.Frame.orbit)
            .filter(models.Orbit.orbit_number.in_(orbits))
            .distinct(models.Frame.cadence)
            .order_by(models.Frame.cadence.asc())
        )
        return [r for r, in q.all()]

    def cadences_in_sectors(self, sectors, frame_type="Raw FFI", resolve=True):
        q = (
            self.query(models.Frame.cadence)
            .filter(
                models.Orbit.sector.in_(sectors),
                models.Frame.frame_type_id == frame_type,
            )
            .distinct(models.Frame.cadence)
        )

        return [r for r, in q] if resolve else q

    def cadences_in_orbit(
        self, orbit_numbers, frame_type="Raw FFI", resolve=True
    ):
        q = (
            self.query(models.Frame.cadence)
            .filter(
                models.Orbit.orbit_number.in_(orbit_numbers),
                models.Frame.frame_type_id == frame_type,
            )
            .distinct(models.Frame.cadence)
        )

        return [r for r, in q] if resolve else q

    def get_baked_lcs(self, ids):
        return (
            self.query(
                models.Lightpoint.lightcurve_id,
                models.Lightpoint.ordered_column("cadence").label("cadences"),
                models.Lightpoint.ordered_column("bjd").label("bjd"),
                models.Lightpoint.ordered_column("data").label("values"),
                models.Lightpoint.ordered_column("quality_flag").label(
                    "quality_flags"
                ),
            )
            .join(models.Lightpoint.lightcurve)
            .filter(models.Lightpoint.lightcurve_id.in_(ids))
            .group_by(models.Lightpoint.lightcurve_id)
        )

    def get_best_aperture_data(self, tic_id, *columns):
        """
        Build a structured numpy array with the best aperture lightcurve
        data associated with the given TIC id. Columns can also be provided
        if one does not want the full representation of the lightcurve.

        Parameters
        ----------
        tic_id : int
            The TIC id to find lightcurve data for. This entry must
            have defined lightcurves as well as an associated bestaperture
            entry.
        *columns : variadic str, optional
            If empty all columns of Lightpoint will be returned. Otherwise,
            one may specify a subset of Lightpoint columns. These names
            must appear as they do on the Lightpoint model.
        Returns
        ------
        A structured numpy.ndarray with Lightpoint fieldnames as the
        field keys.

        Raises
        ------
        InternalError:
            No data was found for this TIC id.
        """
        if not columns:
            columns = models.Lightpoint.get_columns()

        stmt = procedure.get_bestaperture_data(tic_id, *columns)
        return np.array(
            list(map(tuple, self.execute(stmt))),
            dtype=[
                (column, LIGHTPOINT_NP_DTYPES[column]) for column in columns
            ],
        )


def db_from_config(config_path=None, db_class=None, **engine_kwargs):
    """
    Create a DB instance from a configuration file.

    Arguments
    ---------
    config_path : str or Path, optional
        The path to the configuration file.
        Defaults to ``~/.config/lightcurvedb/db.conf``. This is expanded
        from the user's ``~`` space using ``os.path.expanduser``.
    **engine_kwargs : keyword arguments, optional
        Arguments to pass off into engine construction.
    """
    engine = thread_safe_engine(
        os.path.expanduser(config_path if config_path else __DEFAULT_PATH__),
        **engine_kwargs,
    )

    db_class = DB if db_class is None else db_class

    factory = sessionmaker(bind=engine, class_=db_class)
    return factory()


# Try and instantiate "global" lcdb
try:
    db = db_from_config()
except KeyError:
    db = None<|MERGE_RESOLUTION|>--- conflicted
+++ resolved
@@ -2,13 +2,8 @@
 
 import numpy as np
 from pandas import read_sql as pd_read_sql
-<<<<<<< HEAD
-from sqlalchemy import exc, func
-from sqlalchemy.orm import sessionmaker
-=======
-from sqlalchemy import and_, func
+from sqlalchemy import func
 from sqlalchemy.orm import Session, sessionmaker
->>>>>>> 0cf6ccf7
 
 from lightcurvedb import models
 from lightcurvedb.core.engines import thread_safe_engine
@@ -89,11 +84,7 @@
         -------
         sqlalchemy.Query
         """
-<<<<<<< HEAD
-        return self.session.query(models.ArrayOrbitLightcurve)
-=======
         return self.query(models.Lightcurve)
->>>>>>> 0cf6ccf7
 
     @property
     def lightcurve_types(self):
@@ -104,11 +95,7 @@
         -------
         sqlalchemy.Query
         """
-<<<<<<< HEAD
-        return self.session.query(models.ArrayOrbitLightcurveType)
-=======
         return self.query(models.LightcurveType)
->>>>>>> 0cf6ccf7
 
     # Begin orbit methods
     def query_orbits_by_id(self, orbit_numbers):
