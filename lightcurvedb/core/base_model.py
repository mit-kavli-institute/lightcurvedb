--- conflicted
+++ resolved
@@ -43,10 +43,9 @@
         )
 
     @classmethod
-<<<<<<< HEAD
     def get_columns(cls):
         return tuple(col.name for col in cls.__table__.columns)
-=======
+
     def get_property(cls, *paths, **kwargs):
         """
         Traverse the relationship property graph and return
@@ -95,7 +94,6 @@
                 "Could not find any SQL properties on {0} with the "
                 "path '{1}'".format(cls, path)
             )
->>>>>>> 84a53e64
 
 
 class QLPDataProduct(QLPModel):
