<<<<<<< HEAD
__version__ = "0.13.2a0"
=======
__version__ = "0.13.2a2"
>>>>>>> 3bcf1b26

from lightcurvedb.core.connection import db, db_from_config
from lightcurvedb.models import (
    Aperture,
    Lightcurve,
    LightcurveType,
    Lightpoint,
    Observation,
    Orbit,
)

__all__ = [
    "Aperture",
    "Lightcurve",
    "LightcurveType",
    "Lightpoint",
    "Observation",
    "Orbit",
    "db_from_config",
    "db",
]<|MERGE_RESOLUTION|>--- conflicted
+++ resolved
@@ -1,8 +1,4 @@
-<<<<<<< HEAD
-__version__ = "0.13.2a0"
-=======
 __version__ = "0.13.2a2"
->>>>>>> 3bcf1b26
 
 from lightcurvedb.core.connection import db, db_from_config
 from lightcurvedb.models import (
