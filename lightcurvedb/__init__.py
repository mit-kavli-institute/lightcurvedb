<<<<<<< HEAD
__version__ = "0.13.4a0"
=======
__version__ = "0.14.0a0"
>>>>>>> 385bb8a3

from lightcurvedb.core.connection import db, db_from_config
from lightcurvedb.models import Aperture, LightcurveType, Orbit

__all__ = [
    "Aperture",
    "LightcurveType",
    "Orbit",
    "db_from_config",
    "db",
]<|MERGE_RESOLUTION|>--- conflicted
+++ resolved
@@ -1,8 +1,4 @@
-<<<<<<< HEAD
-__version__ = "0.13.4a0"
-=======
 __version__ = "0.14.0a0"
->>>>>>> 385bb8a3
 
 from lightcurvedb.core.connection import db, db_from_config
 from lightcurvedb.models import Aperture, LightcurveType, Orbit
