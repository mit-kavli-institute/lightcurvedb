<<<<<<< HEAD
__version__ = "0.9.1"
=======
__version__ = "0.9.2"
>>>>>>> 36042c1e

from lightcurvedb.core.connection import DB, db, db_from_config
from lightcurvedb.managers import LightcurveManager
from lightcurvedb.models import (
    Aperture,
    Lightcurve,
    LightcurveType,
    Lightpoint,
    Observation,
    Orbit,
)

__all__ = [
    "Aperture",
    "Lightcurve",
    "LightcurveManager",
    "LightcurveType",
    "Lightpoint",
    "Observation",
    "Orbit",
    "db_from_config",
    "db"
]<|MERGE_RESOLUTION|>--- conflicted
+++ resolved
@@ -1,8 +1,4 @@
-<<<<<<< HEAD
-__version__ = "0.9.1"
-=======
 __version__ = "0.9.2"
->>>>>>> 36042c1e
 
 from lightcurvedb.core.connection import DB, db, db_from_config
 from lightcurvedb.managers import LightcurveManager
