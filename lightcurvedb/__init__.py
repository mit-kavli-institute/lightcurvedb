<<<<<<< HEAD
__version__ = "0.12.4.a5"
=======
__version__ = "0.12.4"
>>>>>>> b28d5c23

from lightcurvedb.core.connection import db, db_from_config
from lightcurvedb.managers import LightcurveManager
from lightcurvedb.models import (
    Aperture,
    Lightcurve,
    LightcurveType,
    Lightpoint,
    Observation,
    Orbit,
)

__all__ = [
    "Aperture",
    "Lightcurve",
    "LightcurveManager",
    "LightcurveType",
    "Lightpoint",
    "Observation",
    "Orbit",
    "db_from_config",
    "db",
]<|MERGE_RESOLUTION|>--- conflicted
+++ resolved
@@ -1,8 +1,4 @@
-<<<<<<< HEAD
-__version__ = "0.12.4.a5"
-=======
-__version__ = "0.12.4"
->>>>>>> b28d5c23
+__version__ = "0.12.5"
 
 from lightcurvedb.core.connection import db, db_from_config
 from lightcurvedb.managers import LightcurveManager
