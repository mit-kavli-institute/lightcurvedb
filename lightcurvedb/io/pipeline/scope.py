--- conflicted
+++ resolved
@@ -49,19 +49,10 @@
             )
             with configured_db as db_object:
                 logger.debug(
-<<<<<<< HEAD
-                    "Entering db context for {0} with {1} and {2}".format(
-                        func, args, kwargs
-                    )
-                )
-                func_results = func(db_object, *args, **kwargs)
-                logger.debug("Exited db context for {0}".format(func))
-=======
                     f"Entering db context for {func} with {args} and {kwargs}"
                 )
                 func_results = func(db_object, *args, **kwargs)
                 logger.debug(f"Exited db context for {func}")
->>>>>>> cf9241aa
                 db_object.rollback()
             return func_results
 
