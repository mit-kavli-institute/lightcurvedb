import os
from decimal import Decimal
from pathlib import Path
from typing import Optional

import numpy as np
from astropy.io import fits
from psycopg2 import extensions as ext
from sqlalchemy import (
    Column,
    Float,
    ForeignKey,
    Integer,
    Sequence,
    SmallInteger,
    String,
)
from sqlalchemy.ext.associationproxy import association_proxy
from sqlalchemy.ext.hybrid import hybrid_method, hybrid_property
from sqlalchemy.orm import Mapped, mapped_column, relationship
from sqlalchemy.schema import CheckConstraint, UniqueConstraint
from sqlalchemy.sql.expression import cast

from lightcurvedb.core.base_model import (
    CreatedOnMixin,
    NameAndDescriptionMixin,
    QLPModel,
)
from lightcurvedb.core.sql import psql_safe_str


def adapt_pathlib(path):
    return ext.QuotedString(str(path))


ext.register_adapter(Path, adapt_pathlib)


_FRAME_MAPPER_LOOKUP = {
    "INT_TIME": ("cadence_type", Column(SmallInteger, index=True)),
    "CAM": ("camera", Column(SmallInteger, index=True)),
    "CAMNUM": ("camera", Column(SmallInteger, index=True, nullable=True)),
    "CCD": ("ccd", Column(SmallInteger, index=True, nullable=True)),
    "CADENCE": ("cadence", Column(Integer, index=True)),
    "TIME": ("gps_time", high_precision_column(nullable=False)),
    "STARTTJD": ("start_tjd", high_precision_column(nullable=False)),
    "MIDTJD": ("mid_tjd", high_precision_column(nullable=False)),
    "ENDTJD": ("end_tjd", high_precision_column(nullable=False)),
    "EXPTIME": ("exp_time", high_precision_column(nullable=False)),
    "QUAL_BIT": ("quality_bit", Column(Boolean)),
    "FINE": ("fine_pointing", Column(Boolean)),
    "COARSE": ("coarse_pointing", Column(Boolean)),
    "RW_DESAT": ("reaction_wheel_desaturation", Column(Boolean)),
    "SIMPLE": ("simple", Column(Boolean, nullable=True)),
    "BITPIX": ("bit_pix", Column(SmallInteger, nullable=True)),
    "NAXIS": ("n_axis", Column(SmallInteger, nullable=True)),
    "EXTENDED": ("extended", Column(Boolean, nullable=True)),
    "ACS_MODE": ("acs_mode", Column(String, nullable=True)),
    "PIX_CAT": ("pix_cat", Column(Integer, nullable=True)),
    "REQUANT": ("requant", Column(Integer, nullable=True)),
    "DIFF_HUF": ("huffman_difference", Column(Integer, nullable=True)),
    "PRIM_HUF": ("huffman_prime", Column(Integer, nullable=True)),
    "SPM": ("spm", Column(Integer, nullable=True)),
    "CRM": ("cosmic_ray_mitigation", Column(Boolean, nullable=True)),
    "ORB_SEG": ("orbital_segment", Column(String, nullable=True)),
    "SCIPIXS": ("science_pixels", Column(String, nullable=True)),
    "GAIN_A": ("gain_a", Column(Float, nullable=True)),
    "GAIN_B": ("gain_b", Column(Float, nullable=True)),
    "GAIN_C": ("gain_c", Column(Float, nullable=True)),
    "GAIN_D": ("gain_d", Column(Float, nullable=True)),
    "UNITS": ("units", Column(String, nullable=True)),
    "EQUINOX": ("equinox", Column(Float, nullable=True)),
    "INSTRUME": ("instrument", Column(String, nullable=True)),
    "TELESCOP": ("telescope", Column(String, nullable=True)),
    "MJD-BEG": ("mjd-beg", Column(Float, nullable=True)),
    "MJD-END": ("mjd-end", Column(Float, nullable=True)),
    "TESS_X": ("tess_x_position", Column(Float, nullable=True)),
    "TESS_Y": ("tess_y_position", Column(Float, nullable=True)),
    "TESS_Z": ("tess_z_position", Column(Float, nullable=True)),
    "TESS_VX": ("tess_x_velocity", Column(Float, nullable=True)),
    "TESS_VY": ("tess_y_velocity", Column(Float, nullable=True)),
    "TESS_VZ": ("tess_z_velocity", Column(Float, nullable=True)),
    "RA_TARG": ("target_ra", Column(Float, nullable=True)),
    "DEC_TARG": ("target_dec", Column(Float, nullable=True)),
    "WCSGDF": ("wcsgdf", Column(Float, nullable=True)),
    "CHECKSUM": ("checksum", Column(String, nullable=True)),
    "DATASUM": ("datasum", Column(Integer, nullable=True)),
    "COMMENT": ("comment", Column(String, nullable=True)),
}


class FrameType(QLPModel, CreatedOnMixin, NameAndDescriptionMixin):
    """Describes the numerous frame types"""

    __tablename__ = "frametypes"
    id: Mapped[int] = mapped_column(SmallInteger, primary_key=True)
    frames = relationship("Frame", back_populates="frame_type")

    def __repr__(self):
        return 'FrameType(name="{0}", description="{1}")'.format(
            self.name, self.description
        )


class FrameFFIMapper(type):
    def __new__(cls, name, bases, attrs):
        # Dynamically assign FFI fields, their translations, and
        # fallback FFI Keyword
        for ffi_name, (model_name, col) in _FRAME_MAPPER_LOOKUP.items():
            if model_name not in attrs:
                attrs[model_name] = col  # Avoid redefinitions
            # Define hybrid properties
            fallback = ffi_name.replace("-", "_")
            setter_name = f"_{model_name}_setter"
            expr_name = f"_{model_name}_expression"

            attrs[fallback] = hybrid_property(
                lambda self: getattr(self, model_name)
            )
            attrs[setter_name] = attrs[fallback].inline.setter(
                lambda self, value: setattr(self, model_name, value)
            )
            attrs[expr_name] = attrs[fallback].inline.expression(
                classmethod(lambda cls: getattr(cls, model_name))
            )
        return super().__new__(cls, name, bases, attrs)


class Frame(QLPModel, CreatedOnMixin, metaclass=FrameFFIMapper):
    """
    Provides ORM implementation of various Frame models
    """

    __tablename__ = "frames"

    # Constraints
    __table_args__ = (
        UniqueConstraint(
            "frame_type_id",
            "orbit_id",
            "cadence",
            "camera",
            "ccd",
            name="unique_frame",
        ),
        CheckConstraint(
            "camera BETWEEN 1 and 4", name="physical_camera_constraint"
        ),
        CheckConstraint(
            "(ccd IS NULL) OR (ccd BETWEEN 1 AND 4)",
            name="physical_ccd_constraint",
        ),
    )

    def __repr__(self):
        return (
            "<Frame {0} "
            "cam={1} "
            "ccd={2} "
            "cadence={3}>".format(
                self.frame_type_id, self.camera, self.ccd, self.cadence
            )
        )

    FRAME_DTYPE = [
        ("cadence", np.int64),
        ("start_tjd", np.float64),
        ("mid_tjd", np.float64),
        ("end_tjd", np.float64),
        ("gps_time", np.float64),
        ("exp_time", np.float64),
        ("quality_bit", np.int32),
    ]
    FRAME_COMP_DTYPE = [("orbit_id", np.int32)] + FRAME_DTYPE

    # Model attributes
    id: Mapped[int] = mapped_column(
        Sequence("frames_id_seq", cache=2400), primary_key=True
    )
<<<<<<< HEAD
=======
    cadence_type: Mapped[int] = mapped_column(SmallInteger, index=True)
    camera: Mapped[int] = mapped_column(SmallInteger, index=True)
    ccd: Mapped[Optional[int]] = mapped_column(SmallInteger, index=True)
    cadence: Mapped[int] = mapped_column(Integer, index=True)

    gps_time: Mapped[Decimal]
    start_tjd: Mapped[Decimal]
    mid_tjd: Mapped[Decimal]
    end_tjd: Mapped[Decimal]
    exp_time: Mapped[Decimal]

    quality_bit: Mapped[bool]

>>>>>>> 065d1488
    _file_path = Column("file_path", String, nullable=False, unique=True)

    # Foreign Keys
    orbit_id: Mapped[int] = mapped_column(
        ForeignKey("orbits.id", ondelete="RESTRICT"),
        index=True,
    )
    frame_type_id: Mapped[int] = mapped_column(
        ForeignKey(FrameType.id, ondelete="RESTRICT"),
        index=True,
    )

    # Relationships
    orbit = relationship("Orbit", back_populates="frames")
    frame_type = relationship("FrameType", back_populates="frames")
    lightcurves = association_proxy("lightcurveframemapping", "lightcurve")

    @hybrid_property
    def file_path(self):
        return self._file_path

    @file_path.inline.setter
    def _file_path_setter(self, value):
        self._file_path = psql_safe_str(value)

    @file_path.inline.expression
    @classmethod
    def _file_path_expression(cls):
        return cls._file_path

    @classmethod
    def get_legacy_attrs(cls, dtype_override=None):
        if dtype_override:
            columns = dtype_override
        else:
            columns = cls.FRAME_DTYPE

        return tuple(getattr(cls, column) for column, dtype in columns)

    @hybrid_method
    def cadence_type_in_minutes(self, clamp=False):
        """
        Return the cadence_type in minutes.

        Parameters
        ----------
        clamp: bool
            If true, clamp the value to an integer instead of returning as a
            float.

        Returns
        -------
        (float, int)
            The cadence_type in minutes. Return type is dependent on clamp. If
            clamp is specified return with an integer otherwise as a float.
        """
        return self.cadence_type // 60 if clamp else self.cadence_type / 60

    @cadence_type_in_minutes.expression
    def cadence_type_in_minutes(cls, clamp=False):
        """
        Evaluate an expression using cadence_type in minutes.

        Parameters
        ----------
        clamp: bool
            If true, clamp the value to an integer using an SQL type cast.

        Example
        -------
        >>> with db:
            # Get Frames with a 30 minute cadence type
            q = (
                db
                .query(Frame)
                .filter(Frame.cadence_type_in_minutes(clamp=True) == 30)
            )
            print(q.all())
        """
        param = cls.cadence_type / 60
        if clamp:
            return cast(param, Integer)
        return param

    def copy(self, other):
        self.cadence_type = other.cadence_type
        self.camera = other.camera
        self.ccd = other.ccd
        self.cadence = other.cadence
        self.gps_time = other.gps_time
        self.start_tjd = other.start_tjd
        self.mid_tjd = other.mid_tjd
        self.end_tjd = other.end_tjd
        self.exp_time = other.exp_time
        self.quality_bit = other.quality_bit
        self.file_path = other.file_path
        self.orbit = other.orbit
        self.frame_type = other.frame_type

    @classmethod
    def from_fits(cls, path, cadence_type=30, frame_type=None, orbit=None):
        abspath = os.path.abspath(path)
        header = fits.open(abspath)[0].header
        try:
            return cls(
                cadence_type=cadence_type,
                camera=header.get("CAM", header.get("CAMNUM", None)),
                ccd=header.get("CCD", header.get("CCDNUM", None)),
                cadence=header["CADENCE"],
                gps_time=header["TIME"],
                start_tjd=header["STARTTJD"],
                mid_tjd=header["MIDTJD"],
                end_tjd=header["ENDTJD"],
                exp_time=header["EXPTIME"],
                quality_bit=header["QUAL_BIT"],
                file_path=abspath,
                frame_type=frame_type,
                orbit=orbit,
            )
        except KeyError as e:
            print(e)
            print("===LOADED HEADER===")
            print(repr(header))
            raise<|MERGE_RESOLUTION|>--- conflicted
+++ resolved
@@ -1,12 +1,11 @@
 import os
-from decimal import Decimal
 from pathlib import Path
-from typing import Optional
 
 import numpy as np
 from astropy.io import fits
 from psycopg2 import extensions as ext
 from sqlalchemy import (
+    Boolean,
     Column,
     Float,
     ForeignKey,
@@ -15,6 +14,7 @@
     SmallInteger,
     String,
 )
+from sqlalchemy.dialects.postgresql import DOUBLE_PRECISION
 from sqlalchemy.ext.associationproxy import association_proxy
 from sqlalchemy.ext.hybrid import hybrid_method, hybrid_property
 from sqlalchemy.orm import Mapped, mapped_column, relationship
@@ -42,11 +42,11 @@
     "CAMNUM": ("camera", Column(SmallInteger, index=True, nullable=True)),
     "CCD": ("ccd", Column(SmallInteger, index=True, nullable=True)),
     "CADENCE": ("cadence", Column(Integer, index=True)),
-    "TIME": ("gps_time", high_precision_column(nullable=False)),
-    "STARTTJD": ("start_tjd", high_precision_column(nullable=False)),
-    "MIDTJD": ("mid_tjd", high_precision_column(nullable=False)),
-    "ENDTJD": ("end_tjd", high_precision_column(nullable=False)),
-    "EXPTIME": ("exp_time", high_precision_column(nullable=False)),
+    "TIME": ("gps_time", Column(DOUBLE_PRECISION)),
+    "STARTTJD": ("start_tjd", Column(DOUBLE_PRECISION)),
+    "MIDTJD": ("mid_tjd", Column(DOUBLE_PRECISION)),
+    "ENDTJD": ("end_tjd", Column(DOUBLE_PRECISION)),
+    "EXPTIME": ("exp_time", Column(DOUBLE_PRECISION)),
     "QUAL_BIT": ("quality_bit", Column(Boolean)),
     "FINE": ("fine_pointing", Column(Boolean)),
     "COARSE": ("coarse_pointing", Column(Boolean)),
@@ -102,7 +102,7 @@
         )
 
 
-class FrameFFIMapper(type):
+class FrameFFIMapper(QLPModel.__class__):
     def __new__(cls, name, bases, attrs):
         # Dynamically assign FFI fields, their translations, and
         # fallback FFI Keyword
@@ -117,10 +117,10 @@
             attrs[fallback] = hybrid_property(
                 lambda self: getattr(self, model_name)
             )
-            attrs[setter_name] = attrs[fallback].inline.setter(
+            attrs[setter_name] = attrs[fallback].inplace.setter(
                 lambda self, value: setattr(self, model_name, value)
             )
-            attrs[expr_name] = attrs[fallback].inline.expression(
+            attrs[expr_name] = attrs[fallback].inplace.expression(
                 classmethod(lambda cls: getattr(cls, model_name))
             )
         return super().__new__(cls, name, bases, attrs)
@@ -177,22 +177,6 @@
     id: Mapped[int] = mapped_column(
         Sequence("frames_id_seq", cache=2400), primary_key=True
     )
-<<<<<<< HEAD
-=======
-    cadence_type: Mapped[int] = mapped_column(SmallInteger, index=True)
-    camera: Mapped[int] = mapped_column(SmallInteger, index=True)
-    ccd: Mapped[Optional[int]] = mapped_column(SmallInteger, index=True)
-    cadence: Mapped[int] = mapped_column(Integer, index=True)
-
-    gps_time: Mapped[Decimal]
-    start_tjd: Mapped[Decimal]
-    mid_tjd: Mapped[Decimal]
-    end_tjd: Mapped[Decimal]
-    exp_time: Mapped[Decimal]
-
-    quality_bit: Mapped[bool]
-
->>>>>>> 065d1488
     _file_path = Column("file_path", String, nullable=False, unique=True)
 
     # Foreign Keys
@@ -214,11 +198,11 @@
     def file_path(self):
         return self._file_path
 
-    @file_path.inline.setter
+    @file_path.inplace.setter
     def _file_path_setter(self, value):
         self._file_path = psql_safe_str(value)
 
-    @file_path.inline.expression
+    @file_path.inplace.expression
     @classmethod
     def _file_path_expression(cls):
         return cls._file_path
@@ -252,6 +236,7 @@
         return self.cadence_type // 60 if clamp else self.cadence_type / 60
 
     @cadence_type_in_minutes.expression
+    @classmethod
     def cadence_type_in_minutes(cls, clamp=False):
         """
         Evaluate an expression using cadence_type in minutes.
