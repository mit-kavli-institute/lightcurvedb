--- conflicted
+++ resolved
@@ -13,11 +13,8 @@
 __all__ = [
     "Aperture",
     "BestApertureMap",
-<<<<<<< HEAD
+    "BLS",
     "CameraQuaternion",
-=======
-    "BLS",
->>>>>>> c45280bf
     "FrameType",
     "Frame",
     "Orbit",
