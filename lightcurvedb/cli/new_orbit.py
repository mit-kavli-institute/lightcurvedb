import click
import os
import re
from functools import partial
<<<<<<< HEAD
from lightcurvedb.models import FrameType, Frame, Orbit, CameraQuaternion
from lightcurvedb.models.camera_quaternion import get_utc_time
=======
from lightcurvedb.models import FrameType, Frame, Orbit
from lightcurvedb.util.contexts import get_parent_dir
>>>>>>> c45280bf
from multiprocessing import Pool
from .base import lcdbcli


FITS_CHECK = re.compile(r"tess\d+-\d+-[1-4]-crm-ffi\.fits$")
QUAT_CHECK = re.compile(r"cam(?P<camera>[1-4])_quat.txt$")


TYPE_MAP = {
    "ffi_fits": "Raw FFI",
    "cal_ffi_fits": "TICA Calibrated FFI",
    "sub": "Median Subtracted Frames",
}


ORBIT_EXTR = re.compile(r"orbit-(?P<orbit_number>[0-9]+)")
CAM_EXTR = re.compile(r"cam(?P<camera>[1-4])")
CCD_EXTR = re.compile(r"ccd(?P<ccd>[1-4])")


def process_hk_str(line):
    row = line.strip().split()
    gps_time = float(row[0])
    q1 = float(row[1])
    q2 = float(row[2])
    q3 = float(row[3])
    q4 = float(row[4])

    date = get_utc_time(gps_time).datetime
    return {
        'date': date,
        '_w': q1,
        '_x': q2,
        '_y': q3,
        '_z': q4
    }



def ingest_hk(ctx, session, path):
    files = filter(lambda path: QUAT_CHECK.search(path), os.listdir(path))
    expected_cameras = {1, 2, 3, 4}
    skipped = 0
    existing_quaternions = {
        (date, camera): id_
        for id_, date, camera in session.query(
            CameraQuaternion.id, CameraQuaternion.date, CameraQuaternion.camera
        )
    }
    quaternions = []
    click.echo(
        "Processing quaternion files!"
    )
    for hk in files:
        camera = int(QUAT_CHECK.search(hk).groupdict()["camera"])
        click.echo(
            "\tParsing {0}".format(
                click.style(hk, bold=True)
            )
        )
        if camera in expected_cameras:
            expected_cameras.remove(camera)
        lines = open(os.path.join(path, hk), "rt").readlines()
        with Pool() as pool:
            n_jobs = len(lines)
            results = pool.imap(process_hk_str, lines, chunksize=10000)

            for kwarg in results:
                camera_quat = dict(
                    camera=camera,
                    **kwarg
                )

                if (camera_quat['date'], camera) in existing_quaternions:
                    skipped += 1
                    continue

                quaternions.append(camera_quat)
    click.echo(
        "Skipping {0} quaternion rows as they appear to "
        "already exist".format(
            click.style(str(skipped), bold=True, fg="yellow")
        )
    )
    if len(expected_cameras) > 0:
        click.echo(
            "Path {0} seems to not define cameras: {1}.".format(
                click.style(path, bold=True),
                click.style(
                    ", ".join(map(str, sorted(expected_cameras))),
                    bold=True,
                    fg="red",
                ),
            )
        )
    return quaternions


def ingest_directory(ctx, session, path, cadence_type):
    orbit_context = ORBIT_EXTR.search(path)
    orbit_number = int(orbit_context.groupdict()["orbit_number"])

    parent_dir = get_parent_dir(path)
    mapped = TYPE_MAP[parent_dir]
    frame_type = session.query(FrameType).get(mapped)
    if frame_type is None:
        click.echo(
            "Found no definition for frame type {0}, creating "
            "according to specification.".format(mapped)
        )
        frame_type = FrameType(name=TYPE_MAP[parent_dir])
        click.echo(
            click.style(
                "Generated frametype {0}".format(frame_type), fg="green"
            )
        )
        session.add(frame_type)
        if not ctx.obj["dryrun"]:
            session.commit()

    files = os.listdir(path)
    existing_files = set(
        path for path, in session.query(
            Frame.file_path
        ).join(Frame.orbit).filter(Orbit.orbit_number == orbit_number)
    )
    accepted = []
    rejected = []
    for filename in files:
        fullpath = os.path.join(path, filename)
        check = FITS_CHECK.search(fullpath)
        if check and fullpath not in existing_files:
            accepted.append(fullpath)
        else:
            rejected.append(fullpath)

    click.echo(
        "Found {0} fits files".format(
            click.style(str(len(accepted)), bold=True, fg="green")
        )
    )
    click.echo(
        "Rejected {0} files".format(
            click.style(str(len(rejected)), bold=True, fg="red")
        )
    )

    if not orbit_context:
        raise RuntimeError("Could not find an orbit in the path")
    if not accepted:
        return []


    # Attempt to find the orbit
    orbit = session.orbits.filter_by(orbit_number=orbit_number).one_or_none()

    if not orbit:
        click.echo("Orbit {0} not found! Will make one".format(orbit_number))
        sector = int((orbit_number + 1) / 2) - 4

        # sanity checks: see if the entered sector is looks ok
        checks = (
            session.orbits.filter(
                Orbit.sector > sector, Orbit.orbit_number < orbit_number
            )
            .order_by(Orbit.orbit_number)
            .all()
        )

        if len(checks) > 0:
            for sanity_check in checks:
                click.echo(
                    "Orbit {0} "
                    "has a smaller sector ID {1}".format(
                        sanity_check.orbit_number, sanity_check.sector
                    )
                )
            click.confirm("Are you sure this is OK?", abort=True)
        orbit = Orbit.generate_from_fits(accepted)
        orbit.sector = sector
        click.echo(click.style("Generated {0}".format(orbit), fg="green"))
        session.add(orbit)
        if not ctx.obj["dryrun"]:
            session.commit()

    func = partial(Frame.from_fits, cadence_type=cadence_type)
    with Pool() as p:
        click.echo("Generating frames")
        frames = p.map(func, accepted)
        for frame in frames:
            frame.orbit = orbit
            frame.frame_type = frame_type

    click.echo(
        "Generated {0} frames from {1} files".format(
            len(frames), len(accepted)
        )
    )
    return frames


@lcdbcli.command()
@click.pass_context
@click.argument("ingest_directories", nargs=-1)
@click.option("--new-orbit/--no-new-orbit", default=False)
@click.option("--cadence-type", default=30, type=int)
@click.option("--ffi-subdir", type=str, default="ffi_fits")
@click.option("--quaternion-subdir", type=str, default="hk")
def ingest_frames(
    ctx,
    ingest_directories,
    new_orbit,
    cadence_type,
    ffi_subdir,
    quaternion_subdir,
):
    with ctx.obj["dbconf"] as db:
        added_frames = []
        added_quaternions = []
        for directory in ingest_directories:
            ffi_path = os.path.join(directory, ffi_subdir)
            hk_path = os.path.join(directory, quaternion_subdir)

            try:
                frames = ingest_directory(ctx, db, ffi_path, cadence_type)
            except FileNotFoundError:
                click.echo(
                    click.style(
                        "Bad FFI Path/structure {0}".format(
                            click.style(
                                ffi_path,
                                bold=True,
                                blink=True
                            )
                        ),
                        fg="red"
                    )
                )
            quaternions = ingest_hk(ctx, db, hk_path)

            db.session.add_all(frames)
            db.session.bulk_insert_mappings(
                CameraQuaternion,
                quaternions
            )
            added_frames += frames
            added_quaternions += quaternions

        if ctx.obj["dryrun"]:
            db.session.rollback()
            click.echo(
                click.style(
                    "Dryrun! Rolling back {0} frames!".format(
                        len(added_frames)
                    ),
                    fg="yellow",
                    bold=True,
                )
            )
            click.echo(
                click.style(
                    "Dryrun! Rolling back {0} quaternions!".format(
                        len(quaternions)
                    ),
                    fg="yellow",
                    bold=True,
                )
            )
        else:
            db.session.commit()
            click.echo(
                click.style(
                    "Committed {0} frames!".format(len(added_frames)),
                    fg="green",
                    bold=True,
                )
            )
            click.echo(
                click.style(
                    "Committed {0} quaternions!".format(len(quaternions)),
                    fg="green",
                    bold=True,
                )
            )<|MERGE_RESOLUTION|>--- conflicted
+++ resolved
@@ -2,13 +2,10 @@
 import os
 import re
 from functools import partial
-<<<<<<< HEAD
 from lightcurvedb.models import FrameType, Frame, Orbit, CameraQuaternion
 from lightcurvedb.models.camera_quaternion import get_utc_time
-=======
 from lightcurvedb.models import FrameType, Frame, Orbit
 from lightcurvedb.util.contexts import get_parent_dir
->>>>>>> c45280bf
 from multiprocessing import Pool
 from .base import lcdbcli
 
