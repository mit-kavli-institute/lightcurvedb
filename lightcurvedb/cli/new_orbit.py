--- conflicted
+++ resolved
@@ -8,19 +8,6 @@
 from .base import lcdbcli
 
 
-<<<<<<< HEAD
-if sys.version_info[0] >= 3:
-    from pathlib import Path
-
-    def get_parent_dir(path):
-        return Path(path).parts[-1]
-else:
-    def get_parent_dir(path):
-        return os.path.basename(os.path.abspath(os.path.join(path, os.pardir)))
-
-
-=======
->>>>>>> 1b92d328
 FITS_CHECK = re.compile(r"tess\d+-\d+-[1-4]-crm-ffi\.fits$")
 
 
