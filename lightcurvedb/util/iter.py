import sys
PY_V = sys.version_info

if PY_V.major >= 3:
    from itertools import zip_longest as zip
else:
    from itertools import izip_longest as zip


def chunkify(iterable, chunksize, fillvalue=None):
    chunk = []
    if chunksize < 1:
        raise ValueError(
            'Chunkify command cannot have a chunksize < 1'
        )
    for item in iterable:
        chunk.append(item)
        if len(chunk) >= chunksize:
            yield chunk
            chunk = []

    # Cleanup
    if len(chunk) > 0:
        yield chunk


def enumerate_chunkify(iterable, chunksize, offset=0, fillvalue=None):
    """
    Chunkify's an iterable and provides the nth iteration to each chunk
    element. This can be offset by the :start_id: value.
    """
    chunk = []
    if chunksize < 1:
        raise ValueError(
            'Chunkify command cannot have a chunksize < 1'
        )
    for ith, item in enumerate(iterable):
        chunk.append((ith+offset, item))
        if len(chunk) >= chunksize:
            yield chunk
            chunk = []

    # Cleanup
    if len(chunk) > 0:
        yield chunk

<<<<<<< HEAD

def flatten(nested_iterable):
    for i in nested_iterable:
        for j in i:
            yield j
=======
def pop_chunkify(listlike, chunksize):
    if chunksize < 1:
        raise ValueError(
            'Chunkify command cannot have a chunksize < 1'
        )
    starting_len = len(listlike)
    chunk = []
    for _ in range(starting_len):
        next_item = listlike.pop()
        chunk.append(next_item)
        if len(chunk) >= chunksize:
            yield chunk
            chunk = []

    # Cleanup
    if len(chunk) > 0:
        yield chunk
>>>>>>> cacdbdda
<|MERGE_RESOLUTION|>--- conflicted
+++ resolved
@@ -44,13 +44,6 @@
     if len(chunk) > 0:
         yield chunk
 
-<<<<<<< HEAD
-
-def flatten(nested_iterable):
-    for i in nested_iterable:
-        for j in i:
-            yield j
-=======
 def pop_chunkify(listlike, chunksize):
     if chunksize < 1:
         raise ValueError(
@@ -67,5 +60,4 @@
 
     # Cleanup
     if len(chunk) > 0:
-        yield chunk
->>>>>>> cacdbdda
+        yield chunk